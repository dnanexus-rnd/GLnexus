--- conflicted
+++ resolved
@@ -11,13 +11,6 @@
 
 # The lz4 library requires a special repository
 sudo apt-get -qq install -y liblz4-dev
-<<<<<<< HEAD
-
-# install updated version of cmake
-wget http://www.cmake.org/files/v3.3/cmake-3.3.0-rc3-Linux-x86_64.sh
-sh cmake-3.3.0-rc3-Linux-x86_64.sh --prefix=$HOME --exclude-subdir
-=======
->>>>>>> 65acca68
 
 # Install GCC 4.9
 sudo apt-get -qq install -y gcc-4.9 g++-4.9 binutils

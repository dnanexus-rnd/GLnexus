--- conflicted
+++ resolved
@@ -109,15 +109,10 @@
   "runSpec": {
     "interpreter": "bash",
     "file": "src/code.sh",
-<<<<<<< HEAD
-    "execDepends": [{"name": "liblz4-dev"},
-                    {"name": "libsnappy1"}],
-=======
     "execDepends": [
       {"name": "liblz4-dev"},
       {"name": "libsnappy-dev"}
     ],
->>>>>>> 6f79e511
     "systemRequirements": {
       "main": {
         "instanceType": "mem1_ssd1_x2"

--- conflicted
+++ resolved
@@ -572,107 +572,6 @@
     return 0;
 }
 
-<<<<<<< HEAD
-=======
-// generate a random number in the range [0 .. n-1]
-static int genRandInt(int n){
-    static bool firstTime = true;
-
-    // initialization
-    if (firstTime) {
-        firstTime = false;
-        srand (time(NULL));
-    }
-
-    int i = rand() % n;
-    return i;
-}
-
-// A quick comparision of BCF records
-//
-// Return 1 upon success, 0 for failure.
-static int bcf_shallow_compare(bcf1_t *x, bcf1_t *y) {
-    if (x->rid != y->rid) return 0;
-    if (x->pos != y->pos) return 0;
-    if (x->rlen != y->rlen) return 0;
-    return 1;
-}
-
-static void read_entire_iter(GLnexus::RangeBCFIterator *iter, vector<shared_ptr<bcf1_t>> &records) {
-    GLnexus::Status s;
-
-    string dataset;
-    shared_ptr<const bcf_hdr_t> hdr;
-    do {
-        vector<shared_ptr<bcf1_t>> v;
-        v.clear();
-        s = iter->next(dataset, hdr, v);
-        for (auto rec : v)
-            records.push_back(rec);
-    } while (s.ok());
-}
-
-static void sort_records(vector<shared_ptr<bcf1_t>> &records) {
-    sort(records.begin(), records.end(),
-         [] (const shared_ptr<bcf1_t>& p1, const shared_ptr<bcf1_t>& p2) {
-             if (p1->rid < p2->rid) return true;
-             if (p1->rid == p2->rid && p1->pos < p2->pos) return true;
-             return false;
-         });
-}
-
-static int compare_query(GLnexus::BCFKeyValueData &data, GLnexus::MetadataCache &cache,
-                          const std::string& sampleset, const GLnexus::range& rng) {
-    int maxNumElemInQuery = 1000000;
-    cout << "compared range=" << rng.str() << " " << endl;
-
-    GLnexus::Status s;
-    vector<shared_ptr<bcf1_t>> all_records_base, all_records_soph;
-    vector<unique_ptr<GLnexus::RangeBCFIterator>> iterators;
-    shared_ptr<const set<string>> samples, datasets;
-
-    // simple iterator
-    s = data.sampleset_range_base(cache, sampleset, rng,
-                                  samples, datasets, iterators);
-    if (!s.ok())
-        return 0;
-
-    for (int i=0; i < iterators.size(); i++) {
-        read_entire_iter(iterators[i].get(), all_records_base);
-
-        int numElem = all_records_base.size();
-        if (numElem > maxNumElemInQuery) {
-            cout << " too many elements (" << numElem << "), stopping" << endl;
-            return 1;
-        }
-    }
-
-    // sophisticated iterator
-    iterators.clear();
-    s = data.sampleset_range(cache, sampleset, rng,
-                             samples, datasets, iterators);
-    if (!s.ok())
-        return 0;
-
-    for (int i=0; i < iterators.size(); i++) {
-        read_entire_iter(iterators[i].get(), all_records_soph);
-    }
-
-    // verify that we get the same number of results. This is not a complete
-    // test, however, to compare the records more throughly, we need to sort them in
-    // memory, and that could be expensive with these large data sets.
-    int nElem = all_records_soph.size();
-    if (nElem != all_records_base.size())
-        return 0;
-//    for (int i=0; i < nElem; i++) {
-//        if (bcf_shallow_compare(all_records_base[i].get(), all_records_soph[i].get()) != 1)
-//            return 0;
-//    }
-    cout << " num_elem=" << nElem << endl;
-    return 1;
-}
-
->>>>>>> 490225c0
 int main_iter_compare(int argc, char *argv[]) {
     if (argc == 2) {
         help_init(argv[0]);
@@ -730,18 +629,22 @@
     H("sampleset_datasets", metadata->sampleset_datasets(sampleset, samples, datasets));
 
     int nChroms = min((size_t)22, contigs.size());
-<<<<<<< HEAD
     int nIter = 20;
-    int nRegions = 13;
+    int maxRangeLen = 1000000;
+    int minLen = 10; // ensure that the the range is of some minimal size
 
     for (int i = 0; i < nIter; i++) {
         int rid = genRandNumber(nChroms);
-        size_t lenChrom = contigs[rid].second;
-        int beg = genRandDouble(nRegions) * lenChrom;
-        int end = genRandDouble(nRegions) * lenChrom;
-        if (end < beg)
-            std::swap(beg, end);
-        GLnexus::range rng(0, beg, end);
+        int lenChrom = (int)contigs[rid].second;
+        assert(lenChrom > minLen);
+
+        // bound the range to be no larger than the chromosome
+        int rangeLen = min(maxRangeLen, lenChrom);
+        assert(rangeLen > minLen);
+
+        int beg = genRandNumber(lenChrom - rangeLen);
+        int rlen = genRandNumber(rangeLen - minLen);
+        GLnexus::range rng(0, beg, beg + minLen + rlen);
 
         int rc = compare_query(*data, *metadata, sampleset, rng);
         switch (rc) {
@@ -749,19 +652,6 @@
         case 0: return 1; // ERROR Status
         case -1: break;  // Query used too much memory, aborted
         }
-=======
-    int nIter = 50;
-    for (int i = 0; i < nIter; i++) {
-        int rid = genRandInt(nChroms);
-        //int rid = 17;
-        size_t lenChrom = contigs[rid].second;
-        //int beg = genRandInt(lenChrom/3);
-        //int len = genRandInt(lenChrom - beg);
-        //GLnexus::range rng(rid, beg, beg + len);
-        GLnexus::range rng(rid, 0, lenChrom);
-        if (compare_query(*data, *metadata, sampleset, rng) != 1)
-            return 1; // ERROR
->>>>>>> 490225c0
     }
 
     cout << "Passed " << nIter << " iterator comparison tests" << endl;

// GLnexus crude command-line interface. This is a temporary thing to get us
// bootstrapped with the core algorithms and storage engine before engineering
// an always-on "server"

#include <iostream>
#include <exception>
#include <fstream>
#include <getopt.h>
#include <sstream>
#include "vcf.h"
#include "hfile.h"
#include "service.h"
#include "unifier.h"
#include "BCFKeyValueData.h"
#include "RocksKeyValue.h"
#include "ctpl_stl.h"
#include "spdlog/spdlog.h"
#include "compare_iter.h"
<<<<<<< HEAD
#include "applet_utils.h"

using namespace std;
using namespace GLnexus::applet;
=======
#include "cli_utils.h"

using namespace std;
using namespace GLnexus::cli;
>>>>>>> 85ab1158

auto console = spdlog::stderr_logger_mt("GLnexus");
GLnexus::Status s;
#define H(desc,expr) \
    s = expr; \
    if (s.bad()) { \
        console->error() << "Failed to " << desc << ": " << s.str(); \
        return 1; \
    }

static GLnexus::RocksKeyValue::prefix_spec* GLnexus_prefix_spec() {
    static unique_ptr<GLnexus::RocksKeyValue::prefix_spec> p;
    if (!p) {
        p = make_unique<GLnexus::RocksKeyValue::prefix_spec>("bcf", GLnexus::BCFKeyValueDataPrefixLength());
    }
    return p.get();
}

static GLnexus::Status LoadYAMLFile(const string& filename, YAML::Node &node) {
    if (filename.size() == 0)
        return GLnexus::Status::Invalid("The YAML file must be specified");

    try {
        node = YAML::LoadFile(filename);
    } catch (exception &e) {
        return GLnexus::Status::Invalid("Error loading yaml file ", filename);
    }

    if (!node)
        return GLnexus::Status::NotFound("bad YAML file", filename);
    return GLnexus::Status::OK();
}

<<<<<<< HEAD
static GLnexus::Status check_sanity_multiple_dsals(
    const string &file1,
    const string &file2,
    const vector<pair<string,size_t>> &contigs1,
    const vector<pair<string,size_t>> &contigs2,
    const vector<GLnexus::range> &ranges1,
    const vector<GLnexus::range> &ranges2) {

    if (contigs2.size() != contigs1.size())
        return GLnexus::Status::Invalid("The number of contigs is different bewteen", file1 + " " + file2);

    if (ranges2.size() != ranges2.size())
        return GLnexus::Status::Invalid("The number of ranges is different bewteen", file1 + " " + file2);

    return GLnexus::Status::OK();
}


=======
>>>>>>> 85ab1158
void help_init(const char* prog) {
    cerr << "usage: " << prog << " init [options] /desired/db/path exemplar.gvcf[.gz]" << endl
         << "Initializes a new GLnexus database in the specified directory; the parent directory" << endl
         << "must exist but the directory itself must not. The exemplar gVCF file is used to set" << endl
         << "the contigs in the database configuration; it is NOT loaded into the database."
         << "Options:" << endl
         << "  --bucket-size, -b N  gVCF bucket size (default 30,000bp)" << endl
         << endl;
}

int main_init(int argc, char *argv[]) {
    if (argc == 2) {
        help_init(argv[0]);
        return 1;
    }

    static struct option long_options[] = {
        {"help", no_argument, 0, 'h'},
        {"bucket-size", required_argument, 0, 'b'},
        {0, 0, 0, 0}
    };

    size_t bucket_size = 30000;

    int c;
    optind = 2; // force optind past command positional argument
    while (-1 != (c = getopt_long(argc, argv, "hb:",
                                  long_options, nullptr))) {
        switch (c) {
            case 'b':
                bucket_size = strtoul(optarg, nullptr, 10);
                if (bucket_size == 0 || bucket_size > 1000000000) {
                    cerr << "bucket size should be in (1,1e9]" << endl;
                    return 1;
                }
                break;

            case 'h':
            case '?':
                help_init(argv[0]);
                exit(1);
                break;

            default:
                abort ();
        }
    }

    if (optind != argc-2) {
        help_init(argv[0]);
        return 1;
    }
    string dbpath(argv[optind]);
    string exemplar_gvcf(argv[optind+1]);

    // load exemplar contigs
    unique_ptr<vcfFile, void(*)(vcfFile*)> vcf(bcf_open(exemplar_gvcf.c_str(), "r"),
                                               [](vcfFile* f) { bcf_close(f); });
    if (!vcf) {
        cerr << "Failed to open exemplar gVCF file at " << exemplar_gvcf << endl;
        return 1;
    }
    unique_ptr<bcf_hdr_t, void(*)(bcf_hdr_t*)> hdr(bcf_hdr_read(vcf.get()), &bcf_hdr_destroy);
    if (!hdr) {
        cerr << "Failed to read gVCF file header from " << exemplar_gvcf << endl;
        return 1;
    }
    int ncontigs = 0;
    const char **contignames = bcf_hdr_seqnames(hdr.get(), &ncontigs);
    vector<pair<string,size_t>> contigs;
    for (int i = 0; i < ncontigs; i++) {
        if (hdr->id[BCF_DT_CTG][i].val == nullptr) {
            cerr << "Invalid gVCF header in " << exemplar_gvcf << endl;
            return 1;
        }
        contigs.push_back(make_pair(string(contignames[i]),
                                    hdr->id[BCF_DT_CTG][i].val->info[0]));
    }

    // create and initialize the database
    unique_ptr<GLnexus::KeyValue::DB> db;
    H("create database", GLnexus::RocksKeyValue::Initialize(dbpath, db, GLnexus_prefix_spec()));
    H("initialize database", GLnexus::BCFKeyValueData::InitializeDB(db.get(), contigs, bucket_size));

    // report success
    cout << "Initialized GLnexus database in " << dbpath << endl
         << "bucket size: " << bucket_size << endl
         << "contigs:";
    for (const auto& contig : contigs) {
        cout << " " << contig.first;
    }
    cout << endl;

    return 0;
}

void help_load(const char* prog) {
    cerr << "usage: " << prog << " load [options] /db/path sample.gvcf[.gz] [sample2.gvcf[.gz] ...]" << endl
         << "Loads gVCF file(s) into an existing database. The data set name will be derived from" << endl
         << "the gVCF filename. It can be overridden with --dataset if loading only one gVCF." << endl
         << "If the final argument is - then gVCF filenames are read from standard input." << endl
         << "Options:" << endl
         << "  --range, -r chr1,chr2:1000-2000  load only records overlapping a given range" << endl
         << "  --delete, -X                     delete each gVCF file immediately after successful load" << endl
         << "  --threads N, -t N                override thread pool size (default: nproc)" << endl
         << endl;
}

int main_load(int argc, char *argv[]) {
    if (argc == 2) {
        help_load(argv[0]);
        return 1;
    }

    static struct option long_options[] = {
        {"help", no_argument, 0, 'h'},
        {"dataset", required_argument, 0, 'd'},
        {"range", required_argument, 0, 'r'},
        {"and-delete", no_argument, 0, 'X'},
        {"threads", required_argument, 0, 't'},
        {0, 0, 0, 0}
    };

    string dataset, ranges_txt;
    bool and_delete = false;
    size_t threads = std::thread::hardware_concurrency();

    int c;
    optind = 2; // force optind past command positional argument
    while (-1 != (c = getopt_long(argc, argv, "hd:r:Xt:",
                                  long_options, nullptr))) {
        switch (c) {
            case 'd':
                dataset = string(optarg);
                if (dataset.size() == 0) {
                    cerr <<  "invalid --dataset" << endl;
                    return 1;
                }
                break;

            case 'r':
                ranges_txt = string(optarg);
                break;

            case 'X':
                and_delete = true;
                break;

            case 't':
                threads = strtoul(optarg, nullptr, 10);
                break;

            case 'h':
            case '?':
                help_load(argv[0]);
                exit(1);
                break;

            default:
                abort ();
        }
    }

    if (argc-optind < 2) {
        help_load(argv[0]);
        return 1;
    }
    string dbpath(argv[optind]);
    vector<string> gvcfs;

    for (size_t i = optind+1; i < argc; i++) {
        gvcfs.push_back(string(argv[i]));
    }

    if (!dataset.empty() && gvcfs.size() > 1) {
        cerr << "--dataset applicable only when loading exactly one gVCF" << endl;
        return 1;
    }

    if (gvcfs[gvcfs.size()-1] == "-") {
        // read list of filenames from stdin
        gvcfs.erase(gvcfs.end()-1);
        for (string fn; std::getline(cin, fn);) {
            gvcfs.push_back(fn);
        }
    }

    if (gvcfs.empty()) {
        console->warn() << "Nothing to do";
        return 0;
    }

    // open the database
    unique_ptr<GLnexus::KeyValue::DB> db;
    H("open database", GLnexus::RocksKeyValue::Open(dbpath, db, GLnexus_prefix_spec(),
                                                    GLnexus::RocksKeyValue::OpenMode::BULK_LOAD));

    {
        unique_ptr<GLnexus::BCFKeyValueData> data;
        H("open database", GLnexus::BCFKeyValueData::Open(db.get(), data));

        {
            unique_ptr<GLnexus::MetadataCache> metadata;
            H("instantiate metadata cache", GLnexus::MetadataCache::Start(*data, metadata));
            const auto& contigs = metadata->contigs();

            set<GLnexus::range> ranges;
            if (!ranges_txt.empty()) {
                vector<GLnexus::range> vranges;
                if (!utils::parse_ranges(contigs, ranges_txt, vranges) || vranges.empty()) {
                    console->error() << "empty, invalid, or out-of-bound range(s): " << ranges_txt;
                    return 1;
                }
                ranges.insert(vranges.begin(), vranges.end());
                ostringstream ss;
                for (const auto& rng : ranges) {
                    ss << " " << rng.str(contigs);
                }
                console->info() << "Beginning bulk load of records overlapping:" << ss.str();
            } else {
                console->info() << "Beginning bulk load with no range filter.";
            }

            ctpl::thread_pool threadpool(threads);
            vector<future<GLnexus::Status>> statuses;
            set<string> datasets_loaded;
            GLnexus::BCFKeyValueData::import_result stats;
            mutex mu;

            // load the gVCFs on the thread pool
            for (const auto& gvcf : gvcfs) {
                // default dataset name (the gVCF filename)
                if (dataset.empty()) {
                    size_t p = gvcf.find_last_of('/');
                    if (p != string::npos && p < gvcf.size()-1) {
                        dataset = gvcf.substr(p+1);
                    } else {
                        dataset = gvcf;
                    }
                }


                auto fut = threadpool.push([&, gvcf, dataset](int tid){
                    GLnexus::BCFKeyValueData::import_result rslt;
                    GLnexus::Status ls = data->import_gvcf(*metadata, dataset, gvcf, ranges, rslt);
                    if (ls.ok()) {
                        if (and_delete && unlink(gvcf.c_str())) {
                            console->warn() << "Loaded " << gvcf << " successfully, but failed deleting it afterwards.";
                        }
                        lock_guard<mutex> lock(mu);
                        stats += rslt;
                        datasets_loaded.insert(dataset);
                        size_t n = datasets_loaded.size();
                        if (n % 100 == 0) {
                            console->info() << n << "...";
                        }
                    }
                    return ls;
                });
                statuses.push_back(move(fut));
                dataset.clear();
            }

            // collect results
            vector<pair<string,GLnexus::Status>> failures;
            for (size_t i = 0; i < gvcfs.size(); i++) {
                GLnexus::Status s_i(move(statuses[i].get()));
                if (!s_i.ok()) {
                    failures.push_back(make_pair(gvcfs[i],move(s_i)));
                }
            }

            // report results
            console->info() << "Loaded " << datasets_loaded.size() << " datasets with "
                            << stats.samples.size() << " samples; "
                            << stats.bytes << " bytes in "
                            << stats.records << " BCF records in "
                            << stats.buckets << " buckets. "
                            << "Bucket max " << stats.max_bytes << " bytes, max "
                            << stats.max_records << " records.";

            // call all_samples_sampleset to create the sample set including
            // the newly loaded ones. By doing this now we make it possible
            // for other CLI functions to open the database in purely read-
            // only mode (since the sample set has to get written into the
            // database to be used)
            string sampleset;
            H("update * sample set", data->all_samples_sampleset(sampleset));
            console->info() << "Created sample set " << sampleset;

            if (failures.size()) {
                console->error() << "FAILED to load " << failures.size() << " datasets:";
                for (const auto& p : failures) {
                    console->error() << p.first << " " << p.second.str();
                }
                return datasets_loaded.size() ? 2 : 1;
            }
        }
    }

    console->info() << "Flushing and compacting database...";
    H("final database flush", db->flush());
    db.reset();
    console->info() << "Bulk load complete!";

    return 0;
}

void help_dump(const char* prog) {
    cerr << "usage: " << prog << " dump [options] /db/path chrom:1234-2345" << endl
         << "Dump all gVCF records in the database overlapping the given range. The positions"
         << "are one-based, inclusive."
         << endl;
}

int main_dump(int argc, char *argv[]) {
    if (argc == 2) {
        help_dump(argv[0]);
        return 1;
    }

    static struct option long_options[] = {
        {"help", no_argument, 0, 'h'},
        {0, 0, 0, 0}
    };

    int c;
    optind = 2; // force optind past command positional argument
    while (-1 != (c = getopt_long(argc, argv, "h",
                                  long_options, nullptr))) {
        switch (c) {
            case 'h':
            case '?':
                help_dump(argv[0]);
                exit(1);
                break;

            default:
                abort ();
        }
    }

    if (optind != argc-2) {
        help_dump(argv[0]);
        return 1;
    }
    string dbpath(argv[optind]);
    string range_txt(argv[optind+1]);

    // open the database
    unique_ptr<GLnexus::KeyValue::DB> db;
    H("open database", GLnexus::RocksKeyValue::Open(dbpath, db, GLnexus_prefix_spec(),
                                                    GLnexus::RocksKeyValue::OpenMode::READ_ONLY));

    {
        unique_ptr<GLnexus::BCFKeyValueData> data;
        H("open database", GLnexus::BCFKeyValueData::Open(db.get(), data));

        {
            unique_ptr<GLnexus::MetadataCache> metadata;
            H("instantiate metadata cache", GLnexus::MetadataCache::Start(*data, metadata));

            // parse desired range
            const auto& contigs = metadata->contigs();
            GLnexus::range query(-1,-1,-1);
            if (!utils::parse_range(contigs, range_txt, query)) {
                cerr << "Invalid range: " << range_txt << endl;
                return 1;
            }

            // query and output records
            string sampleset;
            H("list all samples", metadata->all_samples_sampleset(sampleset));
            shared_ptr<const set<string>> samples, datasets;
            H("sampleset_datasets", metadata->sampleset_datasets(sampleset, samples, datasets));
            vcfFile *vcfout = vcf_open("-", "w");
            for (const auto& dataset : *datasets) {
                shared_ptr<const bcf_hdr_t> hdr;
                vector<shared_ptr<bcf1_t>> records;
                H("dataset_range", data->dataset_range_and_header(dataset, query, 0, hdr, records));

                int bcf_nsamples = bcf_hdr_nsamples(hdr.get());
                for (const auto& record : records) {
                    cout << dataset << "\t";
                    for (int i = 0; i < bcf_nsamples; i++) {
                        if (i) cout << ",";
                        cout << bcf_hdr_int2id(hdr.get(), BCF_DT_SAMPLE, i);
                    }
                    cout << "\t" << flush;
                    vcf_write(vcfout, hdr.get(), record.get());
                    ignore_retval(hflush(vcfout->fp.hfile));
                }
            }
            // intentionally leaking vcfout because closing it closes stdout
        }

        std::shared_ptr<GLnexus::StatsRangeQuery> statsRq = data->getRangeStats();
        cout << statsRq->str() << endl;
    }

    return 0;
}


GLnexus::Status parse_ranges_from_cmd_line(const string &bedfilename,
                                           const string &range_txt,
                                           const std::vector<std::pair<std::string,size_t> > &contigs,
                                           vector<GLnexus::range> &ranges) {
    if (bedfilename.empty()) {
        // single range from the command line
        GLnexus::range range(-1,-1,-1);
        if (!utils::parse_range(contigs, range_txt, range)) {
            return GLnexus::Status::Invalid("range: ", range_txt);
        }
        ranges.push_back(range);
    } else {
        // read BED file
        string rname, beg_txt, end_txt;
        ifstream bedfile(bedfilename);
        while (bedfile >> rname >> beg_txt >> end_txt) {
            int rid = 0;
            for(; rid<contigs.size(); rid++)
                if (contigs[rid].first == rname)
                    break;
            if (rid == contigs.size()) {
                return GLnexus::Status::Invalid("Unknown contig ", rname);
            }
            ranges.push_back(GLnexus::range(rid,
                                            strtol(beg_txt.c_str(), nullptr, 10),
                                            strtol(end_txt.c_str(), nullptr, 10)));
        }
        if (bedfile.bad() || !bedfile.eof()) {
            return GLnexus::Status::IOError( "Error reading ", bedfilename);
        }
    }

    sort(ranges.begin(), ranges.end());
    for (auto& query : ranges) {
        if (query.beg < 0 || query.end < 1 || query.end <= query.beg) {
            return GLnexus::Status::Invalid("query range ", query.str(contigs));
        }
        if (query.end > contigs[query.rid].second) {
            query.end = contigs[query.rid].second;
            console->warn() << "Truncated query range at end of contig: " << query.str(contigs);
        }
    }

    return GLnexus::Status::OK();
}

void help_discover_alleles(const char* prog) {
    cerr << "usage: " << prog << " discover [options] /db/path chrom:1234-2345" << endl
         << "Discover alleles in all samples in the database in the given interval. The positions" << endl
         << "are one-based, inclusive. As an alternative to providing one interval on the" << endl
         << "command line, you can provide a three-column BED file using --bed." << endl
         << "Options:" << endl
         << "  --bed FILE, -b FILE  path to three-column BED file" << endl
         << "  --threads N, -t N    override thread pool size (default: nproc)" << endl
         << endl;
}

int main_discover_alleles(int argc, char *argv[]) {
    if (argc == 2) {
        help_discover_alleles(argv[0]);
        return 1;
    }

    static struct option long_options[] = {
        {"help", no_argument, 0, 'h'},
        {"bed", required_argument, 0, 'b'},
        {"threads", required_argument, 0, 't'},
        {0, 0, 0, 0}
    };

    string bedfilename;
    size_t threads = 0;

    int c;
    optind = 2; // force optind past command positional argument
    while (-1 != (c = getopt_long(argc, argv, "hb:t:",
                                  long_options, nullptr))) {
        switch (c) {
            case 'b':
                bedfilename = string(optarg);
                if (bedfilename.size() == 0) {
                    cerr <<  "invalid BED filename" << endl;
                    return 1;
                }
                break;
            case 't':
                threads = strtoul(optarg, nullptr, 10);
                console->info() << "pooling " << threads << " threads for genotyping";
                break;
            case 'h':
            case '?':
                help_discover_alleles(argv[0]);
                exit(1);
                break;

            default:
                abort ();
        }
    }

    if (optind != argc-1) {
        help_discover_alleles(argv[0]);
        return 1;
    }
    string dbpath(argv[optind]);
    string range_txt;

    if (bedfilename.empty()) {
        if (optind != argc-2) {
            help_discover_alleles(argv[0]);
            return 1;
        }

        range_txt = argv[optind+1];
    } else {
        if (optind != argc-1) {
            help_discover_alleles(argv[0]);
            return 1;
        }
    }


    unique_ptr<GLnexus::KeyValue::DB> db;
    unique_ptr<GLnexus::BCFKeyValueData> data;

    // open the database in read-only mode
    H("open database", GLnexus::RocksKeyValue::Open(dbpath, db, GLnexus_prefix_spec(),
                                                    GLnexus::RocksKeyValue::OpenMode::READ_ONLY));
    H("open database", GLnexus::BCFKeyValueData::Open(db.get(), data));

    std::vector<std::pair<std::string,size_t> > contigs;
    H("read contig metadata", data->contigs(contigs));

    vector<GLnexus::range> ranges;
    H("Parsing range argument", parse_ranges_from_cmd_line(bedfilename, range_txt, contigs, ranges));

    // start service, discover alleles
    GLnexus::service_config svccfg;
    svccfg.threads = threads;
    unique_ptr<GLnexus::Service> svc;
    H("start GLnexus service", GLnexus::Service::Start(svccfg, *data, *data, svc));

    string sampleset;
    H("list all samples", data->all_samples_sampleset(sampleset));
    console->info() << "found sample set " << sampleset;

    console->info() << "discovering alleles in " << ranges.size() << " range(s)";
    vector<GLnexus::discovered_alleles> valleles;
    H("discover alleles", svc->discover_alleles(sampleset, ranges, valleles));
    unsigned discovered_allele_count=0;
    for (const auto& dsals : valleles) {
        discovered_allele_count += dsals.size();
    }
    console->info() << "discovered " << discovered_allele_count << " alleles";

    // Write the discovered alleles to stdout
    YAML::Emitter yaml;
    H("write results as yaml",
      utils::yaml_of_contigs_alleles_ranges(contigs, ranges, valleles, yaml));
    cout << yaml.c_str() << endl;
    return 0;
}


// hard-coded configuration presets for unifier & genotyper. TODO: these
// should reside in some user-modifiable yml file
const char* config_presets_yml = R"eof(
unifier_config:
  min_allele_copy_number: 0.99
genotyper_config:
  required_dp: 1
  liftover_fields:
    - orig_names: [GQ]
      name: GQ
      description: '##FORMAT=<ID=GQ,Number=1,Type=Integer,Description=\"Genotype Quality\">'
      type: int
      number: basic
      combi_method: min
      count: 1
    - orig_names: [DP, MIN_DP]
      name: DP
      description: '##FORMAT=<ID=DP,Number=1,Type=Integer,Description=\"Approximate read depth (reads with MQ=255 or with bad mates are filtered)\">'
      type: int
      combi_method: min
      number: basic
      count: 1
    - orig_names: [AD]
      name: AD
      description: '##FORMAT=<ID=AD,Number=.,Type=Integer,Description=\"Allelic depths for the ref and alt alleles in the order listed\">'
      type: int
      number: alleles
      combi_method: min
      default_to_zero: true
      count: 0
    - orig_names: [SB]
      name: SB
      description: '##FORMAT=<ID=SB,Number=4,Type=Integer,Description=\"Per-sample component statistics which comprise the Fishers Exact Test to detect strand bias.\">'
      type: int
      combi_method: max
      number: basic
      count: 4
)eof";

GLnexus::Status load_config_preset(const std::string& name,
                                   GLnexus::unifier_config& unifier_cfg,
                                   GLnexus::genotyper_config& genotyper_cfg) {
    GLnexus::Status s;
    cerr << "Loading config "<< endl << config_presets_yml;
    YAML::Node yaml = YAML::Load(config_presets_yml);
    if (!yaml) {
        return GLnexus::Status::NotFound("unknown configuration preset", name);
    }
    if (!yaml.IsMap()) {
        return GLnexus::Status::Invalid("configuration presets");
    }
    if (yaml["unifier_config"]) {
        S(GLnexus::unifier_config::of_yaml(yaml["unifier_config"], unifier_cfg));
    }
    if (yaml["genotyper_config"]) {
        S(GLnexus::genotyper_config::of_yaml(yaml["genotyper_config"], genotyper_cfg));
    }
    return GLnexus::Status::OK();
}



void help_unify_sites(const char* prog) {
    cerr << "usage: " << prog << " unify_sites [options] /discovered_alleles/path/1 ... /discovered_alleles/path/N" << endl
         << "Unify the discovered allele file(s). There can be one or more files, format is YAML." << endl
         << "Options:" << endl
         << "  --config X, -c X     apply unifier/genotyper configuration preset X" << endl
         << endl;
}


int main_unify_sites(int argc, char *argv[]) {
    if (argc == 2) {
        help_unify_sites(argv[0]);
        return 1;
    }

    static struct option long_options[] = {
        {"help", no_argument, 0, 'h'},
        {"config", required_argument, 0, 'c'},
        {0, 0, 0}
    };

    string config_preset;

    int c;
    optind = 2; // force optind past command positional argument
    while (-1 != (c = getopt_long(argc, argv, "hc:",
                                  long_options, nullptr))) {
        switch (c) {
            case 'c':
                config_preset = string(optarg);
                break;
            case 'h':
            case '?':
                help_unify_sites(argv[0]);
                exit(1);
                break;

            default:
                abort ();
        }
    }

    if (optind > argc-1) {
        help_unify_sites(argv[0]);
        return 1;
    }
    vector<string> discovered_allele_files;
    for (int i = optind; i < argc; i++) {
        discovered_allele_files.push_back(argv[i]);
    }
    if (discovered_allele_files.size() == 0) {
        help_unify_sites(argv[0]);
        return 1;
    }

    GLnexus::unifier_config unifier_cfg;
    GLnexus::genotyper_config genotyper_cfg;
    if (config_preset.size()) {
        H("load configuration preset", load_config_preset(config_preset, unifier_cfg, genotyper_cfg));
    }

    // Load first file
    vector<pair<string,size_t> > contigs;
    vector<GLnexus::range> ranges;
    vector<GLnexus::discovered_alleles> valleles;
    {
        YAML::Node node;
<<<<<<< HEAD
        H("Load discovered alleles file", LoadYAMLFile(discovered_allele_files[0], node));
        H("parse contigs, discovered alleles, and ranges",
          utils::contigs_alleles_ranges_of_yaml(node, contigs, ranges, valleles));
    }

    // Load the rest of the files, and merge
    for (int i=1; i < discovered_allele_files.size(); ++i) {
        vector<pair<string,size_t> > contigs2;
        vector<GLnexus::range> ranges2;
        vector<GLnexus::discovered_alleles> valleles2;
        YAML::Node node;

        H("Load discovered alleles file", LoadYAMLFile(discovered_allele_files[i], node));
        H("parse contigs, discovered alleles, and ranges",
          utils::contigs_alleles_ranges_of_yaml(node, contigs2, ranges2, valleles));

        // basic sanity, the contigs and ranges should be the same
        H("checking sanity of ranges and bed files",
          check_sanity_multiple_dsals(discovered_allele_files[0], discovered_allele_files[i],
                                      contigs, contigs2, ranges, ranges2));

        for (int i=0; i < valleles.size(); ++i) {
            merge_discovered_alleles(valleles2[i], valleles[i]);
        }
    }

=======
        H("Load discovered alleles file", LoadYAMLFile(discovered_alleles_file, node));
        H("parse contigs, discovered alleles, and ranges",
          utils::contigs_alleles_ranges_of_yaml(node, contigs, ranges, valleles));
    }
>>>>>>> 85ab1158

    vector<GLnexus::unified_site> sites;
    for (int i = 0; i < valleles.size(); i++) {
        vector<GLnexus::unified_site> sites_i;
        H("unify sites", GLnexus::unified_sites(unifier_cfg, valleles[i], sites_i, ranges[i]));
        sites.insert(sites.end(), sites_i.begin(), sites_i.end());
    }
    console->info() << "unified to " << sites.size() << " sites";

    // Write the unified sites to stdout
    YAML::Emitter yaml;
    H("write results as yaml", utils::yaml_of_unified_sites(sites, contigs, yaml));
    cout << yaml.c_str() << endl;

    return 0;
}

void help_genotype(const char* prog) {
    cerr << "usage: " << prog << " genotype [options] /db/path /unified_sites/path" << endl
         << "Genotype all samples in the database. The unified sites" << endl
         << "should be provided as a file in yaml format. The positions are" << endl
         << "one-based, inclusive." << endl
         << "Options:" << endl
         << "  --residuals, -r      generate detailed residuals output file" << endl
         << "  --config X, -c X     apply unifier/genotyper configuration preset X" << endl
         << "  --threads N, -t N    override thread pool size (default: nproc)" << endl
         << endl;
}

int main_genotype(int argc, char *argv[]) {
    if (argc == 2) {
        help_genotype(argv[0]);
        return 1;
    }

    static struct option long_options[] = {
        {"help", no_argument, 0, 'h'},
        {"residuals", no_argument, 0, 'r'},
        {"config", required_argument, 0, 'c'},
        {"threads", required_argument, 0, 't'},
        {0, 0, 0, 0}
    };

    string config_preset;
    bool residuals = false;
    size_t threads = 0;

    int c;
    optind = 2; // force optind past command positional argument
    while (-1 != (c = getopt_long(argc, argv, "hrc:t:",
                                  long_options, nullptr))) {
        switch (c) {
            case 'r':
                residuals = true;
                break;
            case 'c':
                config_preset = string(optarg);
                break;
            case 't':
                threads = strtoul(optarg, nullptr, 10);
                console->info() << "pooling " << threads << " threads for genotyping";
                break;
            case 'h':
            case '?':
                help_genotype(argv[0]);
                exit(1);
                break;

            default:
                abort ();
        }
    }

    if (optind > argc-1) {
        help_genotype(argv[0]);
        return 1;
    }
    string dbpath(argv[optind]);
    string unified_sites_file(argv[optind + 1]);
    if (optind != argc-2) {
        help_genotype(argv[0]);
        return 1;
    }

    GLnexus::unifier_config unifier_cfg;
    GLnexus::genotyper_config genotyper_cfg;
    if (config_preset.size()) {
        H("load configuration preset", load_config_preset(config_preset, unifier_cfg, genotyper_cfg));
    }

    genotyper_cfg.output_residuals = residuals;
    cerr << "Lifting over " << genotyper_cfg.liftover_fields.size() << " fields." << endl;
    unique_ptr<GLnexus::KeyValue::DB> db;

    // open the database in read-only mode
    H("open database", GLnexus::RocksKeyValue::Open(dbpath, db, GLnexus_prefix_spec(),
                                                    GLnexus::RocksKeyValue::OpenMode::READ_ONLY));
    {
        unique_ptr<GLnexus::BCFKeyValueData> data;
        H("open database", GLnexus::BCFKeyValueData::Open(db.get(), data));

        std::vector<std::pair<std::string,size_t> > contigs;
        H("read contig metadata", data->contigs(contigs));

        vector<GLnexus::unified_site> sites;
        {
            YAML::Node node;
            H("Load discovered alleles file", LoadYAMLFile(unified_sites_file, node));
            H("load unified sites",
              utils::unified_sites_of_yaml(node, contigs, sites));
        }

        // start service, discover alleles, unify sites, genotype sites
        GLnexus::service_config svccfg;
        svccfg.threads = threads;
        unique_ptr<GLnexus::Service> svc;
        H("start GLnexus service", GLnexus::Service::Start(svccfg, *data, *data, svc));

        string sampleset;
        H("list all samples", data->all_samples_sampleset(sampleset));
        console->info() << "found sample set " << sampleset;

        H("genotype sites",
          svc->genotype_sites(genotyper_cfg, sampleset, sites, string("-")));
        console->info("genotyping complete!");

        std::shared_ptr<GLnexus::StatsRangeQuery> statsRq = data->getRangeStats();
        cerr << statsRq->str() << endl;
    }

    return 0;
}

void help_iter_compare(const char* prog) {
    cerr << "usage: " << prog << " iter_compare /db/path" << endl
         << "Run tests comparing the two BCF iterators" << endl
         << endl;
}

int main_iter_compare(int argc, char *argv[]) {
    if (argc != 3) {
        help_iter_compare(argv[0]);
        return 1;
    }
    string dbpath(argv[2]);

    unique_ptr<GLnexus::KeyValue::DB> db;
    unique_ptr<GLnexus::BCFKeyValueData> data;
    string sampleset;
    H("open database", GLnexus::RocksKeyValue::Open(dbpath, db, GLnexus_prefix_spec(),
                                                    GLnexus::RocksKeyValue::OpenMode::READ_ONLY));
    H("open database", GLnexus::BCFKeyValueData::Open(db.get(), data));

    unique_ptr<GLnexus::MetadataCache> metadata;
    H("instantiate metadata cache", GLnexus::MetadataCache::Start(*data, metadata));

    H("all_samples_sampleset", data->all_samples_sampleset(sampleset));
    console->info() << "using sample set " << sampleset;

    const auto& contigs = metadata->contigs();

    // get samples and datasets
    shared_ptr<const set<string>> samples, datasets;
    H("sampleset_datasets", metadata->sampleset_datasets(sampleset, samples, datasets));

    int nChroms = min((size_t)22, contigs.size());
    int nIter = 50;
    int maxRangeLen = 1000000;
    int minLen = 10; // ensure that the the range is of some minimal size

    for (int i = 0; i < nIter; i++) {
        int rid = genRandNumber(nChroms);
        int lenChrom = (int)contigs[rid].second;
        assert(lenChrom > minLen);

        // bound the range to be no larger than the chromosome
        int rangeLen = min(maxRangeLen, lenChrom);
        assert(rangeLen > minLen);

        int beg = genRandNumber(lenChrom - rangeLen);
        int rlen = genRandNumber(rangeLen - minLen);
        GLnexus::range rng(rid, beg, beg + minLen + rlen);

        int rc = compare_query(*data, *metadata, sampleset, rng);
        switch (rc) {
        case 1: break;
        case 0: return 1; // ERROR Status
        case -1: break;  // Query used too much memory, aborted
        }
    }

    cout << "Passed " << nIter << " iterator comparison tests" << endl;
    return 0; // GOOD STATUS
}


void help(const char* prog) {
    cerr << "usage: " << prog << " <command> [options]" << endl
             << endl
             << "commands:" << endl
             << "  init             initialize new database" << endl
             << "  load             load a gVCF file into an existing database" << endl
             << "  discover_alleles discover alleles in the database  " << endl
             << "  unify_sites      unify the sites where there are alleles" << endl
             << "  genotype         genotype samples in the database" << endl
             << "  iter_compare     compare the two BCF iterator impelementations" << endl
             << endl;
}

int main(int argc, char *argv[]) {
    spdlog::set_level(spdlog::level::info);
    spdlog::set_pattern("[%t] %+");
    console->info() << "glnexus_cli " << GIT_REVISION;

    if (argc == 1) {
        help(argv[0]);
        return 1;
    }

    string command = argv[1];
    if (command == "init") {
        return main_init(argc, argv);
    } else if (command == "load") {
        return main_load(argc, argv);
    } else if (command == "dump") {
        return main_dump(argc, argv);
    } else if (command == "discover_alleles") {
        return main_discover_alleles(argc, argv);
    } else if (command == "unify_sites") {
        return main_unify_sites(argc, argv);
    } else if (command == "genotype") {
        return main_genotype(argc, argv);
    } else if (command == "iter_compare") {
        return main_iter_compare(argc, argv);
    } else {
        cerr << "unknown command " << command << endl;
        help(argv[0]);
        return 1;
    }

    return 0;
}<|MERGE_RESOLUTION|>--- conflicted
+++ resolved
@@ -16,17 +16,10 @@
 #include "ctpl_stl.h"
 #include "spdlog/spdlog.h"
 #include "compare_iter.h"
-<<<<<<< HEAD
-#include "applet_utils.h"
-
-using namespace std;
-using namespace GLnexus::applet;
-=======
 #include "cli_utils.h"
 
 using namespace std;
 using namespace GLnexus::cli;
->>>>>>> 85ab1158
 
 auto console = spdlog::stderr_logger_mt("GLnexus");
 GLnexus::Status s;
@@ -60,7 +53,6 @@
     return GLnexus::Status::OK();
 }
 
-<<<<<<< HEAD
 static GLnexus::Status check_sanity_multiple_dsals(
     const string &file1,
     const string &file2,
@@ -79,8 +71,6 @@
 }
 
 
-=======
->>>>>>> 85ab1158
 void help_init(const char* prog) {
     cerr << "usage: " << prog << " init [options] /desired/db/path exemplar.gvcf[.gz]" << endl
          << "Initializes a new GLnexus database in the specified directory; the parent directory" << endl
@@ -778,7 +768,6 @@
     vector<GLnexus::discovered_alleles> valleles;
     {
         YAML::Node node;
-<<<<<<< HEAD
         H("Load discovered alleles file", LoadYAMLFile(discovered_allele_files[0], node));
         H("parse contigs, discovered alleles, and ranges",
           utils::contigs_alleles_ranges_of_yaml(node, contigs, ranges, valleles));
@@ -804,13 +793,6 @@
             merge_discovered_alleles(valleles2[i], valleles[i]);
         }
     }
-
-=======
-        H("Load discovered alleles file", LoadYAMLFile(discovered_alleles_file, node));
-        H("parse contigs, discovered alleles, and ranges",
-          utils::contigs_alleles_ranges_of_yaml(node, contigs, ranges, valleles));
-    }
->>>>>>> 85ab1158
 
     vector<GLnexus::unified_site> sites;
     for (int i = 0; i < valleles.size(); i++) {

// Basic GLnexus command-line interface for use on one compute node

#include <iostream>
#include <exception>
#include <fstream>
#include <getopt.h>
#include <sstream>
#include <cstdlib>
#include "vcf.h"
#include "hfile.h"
#include "service.h"
#include "unifier.h"
#include "BCFKeyValueData.h"
#include "RocksKeyValue.h"
#include "ctpl_stl.h"
#include "spdlog/spdlog.h"
#include "spdlog/sinks/stdout_sinks.h"
#include "cli_utils.h"

using namespace std;

auto console = spdlog::stderr_logger_mt("GLnexus");
GLnexus::Status s;
#define H(desc,expr) \
    s = expr; \
    if (s.bad()) { \
        console->error("Failed to {}: {}", desc, s.str()); \
        if (getenv("DX_JOB_ID")) { \
            ofstream joberrorjson("/home/dnanexus/job_error.json"); \
            joberrorjson << "{\"error\": {\"type\": \"AppError\", \"message\": \""; \
            joberrorjson << "Failed to " << desc << ": " << s.str(); \
            joberrorjson << "\"}}"; \
            joberrorjson.close(); \
        } \
        return 1; \
    }

// Perform all the separate GLnexus operations in one go.
// return 0 on success, 1 on failure.
static int all_steps(const vector<string> &vcf_files,
                     const string &bedfilename,
                     const string &config_name,
                     bool more_PL, bool squeeze,
                     size_t mem_budget, size_t nr_threads,
                     bool debug,
                     bool iter_compare,
                     size_t bucket_size) {
    GLnexus::Status s;
    GLnexus::unifier_config unifier_cfg;
    GLnexus::genotyper_config genotyper_cfg;
    string cfg_txt, cfg_crc32c;

    if (vcf_files.empty()) {
        console->error("No source GVCF files specified");
        return 1;
    }

    H("load unifier/genotyper configuration",
<<<<<<< HEAD
        GLnexus::cli::utils::load_config(console, config_name, unifier_cfg, genotyper_cfg, cfg_crc32c, more_PL, squeeze));
=======
        GLnexus::cli::utils::load_config(console, config_name, unifier_cfg, genotyper_cfg, cfg_txt, cfg_crc32c, squeeze));
>>>>>>> 448bceb5

    // initilize empty database
    string dbpath("GLnexus.DB");
    vector<pair<string,size_t> > contigs;
    H("initialize database", GLnexus::cli::utils::db_init(console, dbpath, vcf_files[0], contigs,
                                                          bucket_size));

    {
        // sanity check, see that we can get the contigs back
        vector<pair<string,size_t> > contigs_dbg;
        H("read the contigs back from DB",
          GLnexus::cli::utils::db_get_contigs(console, dbpath, contigs_dbg));
        if (contigs_dbg != contigs)
            return GLnexus::Status::Invalid("error, contigs read from DB do not match originals");
    }

    // Load the GVCFs into the database
    {
        // use an empty range filter
        vector<GLnexus::range> ranges;
        H("bulk load into DB",
          GLnexus::cli::utils::db_bulk_load(console, mem_budget, nr_threads, vcf_files, dbpath, ranges, contigs, false));
    }

    if (iter_compare) {
        H("compare database iteration methods",
          GLnexus::cli::utils::compare_db_itertion_algorithms(console, dbpath, 50));
    }

    // discover alleles
    // TODO: overlap allele discovery with final compactions. have db_bulk_load output a RocksKeyValue pointer which we can reuse
    vector<GLnexus::range> ranges;
    if (bedfilename.empty()) {
        console->warn("Processing full length of {} contigs, as no --bed was provided. Providing a BED file with regions of interest, if applicable, can speed this up.", std::to_string(contigs.size()));
        for (int rid = 0; rid < contigs.size(); ++rid) {
            ranges.push_back(GLnexus::range(rid, 0, contigs[rid].second));
        }
    } else {
        H("parse the bed file", GLnexus::cli::utils::parse_bed_file(console, bedfilename, contigs, ranges));
    }
    GLnexus::discovered_alleles dsals;
    unsigned sample_count = 0;
    H("discover alleles",
      GLnexus::cli::utils::discover_alleles(console, mem_budget, nr_threads, dbpath, ranges, contigs, dsals, sample_count));
    if (debug) {
        string filename("/tmp/dsals.yml");
        console->info("Writing discovered alleles as YAML to {}", filename);
        H("serialize discovered alleles to a file",
          GLnexus::cli::utils::yaml_write_discovered_alleles_to_file(dsals, contigs, sample_count, filename));
    }

    // partition dsals by contig to reduce peak memory usage in the unifier
    std::vector<GLnexus::discovered_alleles> dsals_by_contig(contigs.size());
    for (auto p = dsals.begin(); p != dsals.end(); dsals.erase(p++)) {
        UNPAIR(*p, al, dai);
        assert(al.pos.rid >= 0 && al.pos.rid < contigs.size());
        dsals_by_contig[al.pos.rid][al] = dai;
    }

    // unify sites
    // we could parallelize over dsals_by_contig although this might increase memory usage.
    vector<GLnexus::unified_site> sites;
    GLnexus::unifier_stats stats;
    for (auto& dsals_i : dsals_by_contig) {
        GLnexus::unifier_stats stats1;
        H("unify sites",
          GLnexus::cli::utils::unify_sites(console, unifier_cfg, contigs, dsals_i, sample_count, sites, stats1));
        stats += stats1;
    }
    console->info("unified to {} sites cleanly with {} ALT alleles. {} ALT alleles were {} and {} were filtered out on quality thresholds.",
                  sites.size(), stats.unified_alleles, stats.lost_alleles,
                  (unifier_cfg.monoallelic_sites_for_lost_alleles ? "additionally included in monoallelic sites" : "lost due to failure to unify"),
                  stats.filtered_alleles);
    if (debug) {
        string filename("/tmp/sites.yml");
        console->info("Writing unified sites as YAML to {}", filename);
        H("write unified sites to file",
          GLnexus::cli::utils::write_unified_sites_to_file(sites, contigs, filename));
    }

    // genotype
    genotyper_cfg.output_residuals = debug;
    vector<string> hdr_lines = {
        ("##GLnexusConfigName="+config_name),
        ("##GLnexusConfigCRC32C="+cfg_crc32c),
        ("##GLnexusConfig="+cfg_txt)
    };
    auto DX_JOB_ID = std::getenv("DX_JOB_ID");
    if (DX_JOB_ID) {
        // if running in DNAnexus, record job ID in header
        hdr_lines.push_back(string("##DX_JOB_ID=")+DX_JOB_ID);
    }
    string outfile("-");
    H("genotype",
      GLnexus::cli::utils::genotype(console, mem_budget, nr_threads, dbpath, genotyper_cfg, sites, hdr_lines, outfile));

    return 0;
}


void help(const char* prog) {
    cout << "Usage: " << prog << " [options] /vcf/file/1 .. /vcf/file/N" << endl
         << "Merge and joint-call input gVCF files, emitting multi-sample BCF on standard output." << endl << endl
         << "Options:" << endl
         << "  --bed FILE, -b FILE   three-column BED file of ranges to analyze (if omitted, use full length of all contigs)" << endl
         << "  --config X, -c X      configuration preset name or .yml filename (default: gatk)" << endl
         << "  --more-PL, -P         include PL from reference bands and other cases omitted by default" << endl
         << "  --squeeze, -S         reduce pVCF size by suppressing detail in cells derived from reference bands" << endl
         << "  --list, -l            given files contain lists of gVCF filenames, one per line" << endl
         << "  --mem-gbytes X, -m X  memory budget, in gbytes (default: most of system memory)" << endl
         << "  --threads X, -t X     thread budget (default: all hardware threads)" << endl
         << "  --help, -h            print this help message" << endl
         << endl << "Configuration presets:" << endl;
    cout << GLnexus::cli::utils::describe_config_presets() << endl;
}

// Expected usage:
//    glnexus [vcf files]
//
int main(int argc, char *argv[]) {
    GLnexus::Status s;
    spdlog::set_level(spdlog::level::info);
    spdlog::set_pattern("[%t] %+");
    #ifdef NDEBUG
    #define BUILD_CONFIG "release"
    #else
    #define BUILD_CONFIG "debug"
    #endif
    console->info("glnexus_cli {} {} {}", BUILD_CONFIG, GIT_REVISION, __TIMESTAMP__);
    GLnexus::cli::utils::detect_jemalloc(console);

    if (argc < 2) {
        help(argv[0]);
        return 1;
    }

    static struct option long_options[] = {
        {"help", no_argument, 0, 'h'},
        {"bed", required_argument, 0, 'b'},
        {"config", required_argument, 0, 'c'},
        {"more-PL", no_argument, 0, 'P'},
        {"squeeze", no_argument, 0, 'S'},
        {"list", no_argument, 0, 'l'},
        {"mem-gbytes", required_argument, 0, 'm'},
        {"threads", required_argument, 0, 't'},
        {"bucket_size", required_argument, 0, 'x'},
        {"debug", no_argument, 0, 'd'},
        {"iter_compare", no_argument, 0, 'i'},
        {0, 0, 0, 0}
    };

    int c;
    string config_name = "gatk";
    bool more_PL = false;
    bool squeeze = false;
    bool list_of_files = false;
    bool debug = false;
    bool iter_compare = false;
    string bedfilename;
    size_t mem_budget = 0, nr_threads = 0;
    size_t bucket_size = GLnexus::BCFKeyValueData::default_bucket_size;

    while (-1 != (c = getopt_long(argc, argv, "hb:dIx:m:t:c:",
                                  long_options, nullptr))) {
        switch (c) {
            case 'b':
                bedfilename = string(optarg);
                if (bedfilename.size() == 0) {
                    cerr <<  "invalid BED filename" << endl;
                    return 1;
                }
                break;

            case 'l':
                list_of_files = true;
                break;

            case 'c':
                config_name = string(optarg);
                break;

            case 'P':
                more_PL = true;
                break;

            case 'S':
                squeeze = true;
                break;

            case 'd':
                debug = true;
                break;

            case 'h':
            case '?':
                help(argv[0]);
                exit(0);
                break;

            case 'i':
                iter_compare = true;
                break;

            case 'x':
                bucket_size = strtoul(optarg, nullptr, 10);
                if (bucket_size == 0 || bucket_size > 1000000000) {
                    cerr << "bucket size should be in (1,1e9]" << endl;
                    return 1;
                }
                break;

            case 'm':
                mem_budget = strtoull(optarg, nullptr, 10);
                if (mem_budget == 0 || mem_budget > 16*1024) {
                    cerr << "invalid --mem-gbytes" << endl;
                    return 1;
                }
                mem_budget <<= 30;
                break;

            case 't':
                nr_threads = strtoull(optarg, nullptr, 10);
                if (nr_threads == 0 || nr_threads > 1024) {
                    cerr << "invalid --threads" << endl;
                    return 1;
                }
                break;

            default:
                abort ();
        }
    }

    if (optind > argc-1) {
        help(argv[0]);
        return 1;
    }

    vector<string> vcf_files, vcf_files_precursor;
    for (int i=optind; i < argc; i++) {
        vcf_files_precursor.push_back(string(argv[i]));
    }

    if (list_of_files) {
        for (const string& fn : vcf_files_precursor) {
            string gvcf;
            ifstream infile(fn);
            while (getline(infile, gvcf)) {
                vcf_files.push_back(gvcf);
            }
            if (infile.bad() || !infile.eof()) {
                H("read input file list", GLnexus::Status::IOError("reading", fn));
            }
        }
    } else {
        vcf_files = vcf_files_precursor;
    }

    return all_steps(vcf_files, bedfilename, config_name, more_PL, squeeze, mem_budget, nr_threads, debug, iter_compare, bucket_size);
}<|MERGE_RESOLUTION|>--- conflicted
+++ resolved
@@ -56,11 +56,7 @@
     }
 
     H("load unifier/genotyper configuration",
-<<<<<<< HEAD
-        GLnexus::cli::utils::load_config(console, config_name, unifier_cfg, genotyper_cfg, cfg_crc32c, more_PL, squeeze));
-=======
-        GLnexus::cli::utils::load_config(console, config_name, unifier_cfg, genotyper_cfg, cfg_txt, cfg_crc32c, squeeze));
->>>>>>> 448bceb5
+        GLnexus::cli::utils::load_config(console, config_name, unifier_cfg, genotyper_cfg, cfg_txt, cfg_crc32c, more_PL, squeeze));
 
     // initilize empty database
     string dbpath("GLnexus.DB");

--- conflicted
+++ resolved
@@ -53,7 +53,6 @@
     return GLnexus::Status::OK();
 }
 
-<<<<<<< HEAD
 static GLnexus::Status check_sanity_multiple_dsals(
     const string &file1,
     const string &file2,
@@ -62,13 +61,24 @@
     const vector<GLnexus::range> &ranges1,
     const vector<GLnexus::range> &ranges2) {
 
-    if (contigs2.size() != contigs1.size())
+    if (contigs1.size() != contigs2.size())
         return GLnexus::Status::Invalid("The number of contigs is different bewteen", file1 + " " + file2);
-
-    if (ranges2.size() != ranges2.size())
+    for (int i=0; i < contigs1.size(); ++i) {
+        if (contigs1[i] != contigs2[i])
+            return GLnexus::Status::Invalid("The contigs are different bewteen",
+                                            file1 + " " + file2 + " index=" + to_string(i));
+    }
+
+    if (ranges1.size() != ranges2.size())
         return GLnexus::Status::Invalid("The number of ranges is different bewteen", file1 + " " + file2);
-
-=======
+    for (int i=0; i < ranges1.size(); ++i) {
+        if (ranges1[i] != ranges2[i])
+            return GLnexus::Status::Invalid("The ranges are different bewteen",
+                                            file1 + " " + file2 + " index=" + to_string(i));
+    }
+
+    return GLnexus::Status::OK();
+}
 
 // hard-coded configuration presets for unifier & genotyper. TODO: these
 // should reside in some user-modifiable yml file
@@ -127,7 +137,7 @@
     if (yaml["genotyper_config"]) {
         S(GLnexus::genotyper_config::of_yaml(yaml["genotyper_config"], genotyper_cfg));
     }
->>>>>>> afff67c0
+
     return GLnexus::Status::OK();
 }
 
@@ -792,7 +802,7 @@
 
         H("Load discovered alleles file", LoadYAMLFile(discovered_allele_files[i], node));
         H("parse contigs, discovered alleles, and ranges",
-          utils::contigs_alleles_ranges_of_yaml(node, contigs2, ranges2, valleles));
+          utils::contigs_alleles_ranges_of_yaml(node, contigs2, ranges2, valleles2));
 
         // basic sanity, the contigs and ranges should be the same
         H("checking sanity of ranges and bed files",
@@ -800,7 +810,8 @@
                                       contigs, contigs2, ranges, ranges2));
 
         for (int i=0; i < valleles.size(); ++i) {
-            merge_discovered_alleles(valleles2[i], valleles[i]);
+            H("merge discovered alleles file #" + to_string(i),
+              merge_discovered_alleles(valleles2[i], valleles[i]));
         }
     }
 

#include "cli_utils.h"
#include "ctpl_stl.h"
#include <exception>
#include <fts.h>
#include <fstream>
#include <iostream>
#include <regex>
#include <sstream>
#include <sys/types.h>
#include <sys/stat.h>
#include <unistd.h>
#include "service.h"
#include "unifier.h"
#include "compare_queries.h"

#include "BCFKeyValueData.h"

// This file has utilities employed by the glnexus applet.
using namespace std;

namespace GLnexus {
namespace cli {
namespace utils {

// Parse a range like chr1:1000-2000. The item can also just be the name of a
// contig, in which case it gets mapped to the contig's full length.
bool parse_range(const vector<pair<string,size_t> >& contigs,
                 const string& range_txt, range& ans) {
    static regex re_range("([^:]+):([0-9,]+)-([0-9,]+)");

    string contig = range_txt;
    size_t beg=1, end=0;

    smatch sm;
    if (regex_match(range_txt, sm, re_range)) {
        assert(sm.size() == 4);
        contig = sm[1];
        string sbeg = sm[2], send = sm[3];
        sbeg.erase(std::remove(sbeg.begin(), sbeg.end(), ','), sbeg.end());
        send.erase(std::remove(send.begin(), send.end(), ','), send.end());
        beg = strtoul(sbeg.c_str(), nullptr, 10);
        end = strtoul(send.c_str(), nullptr, 10);
    }

    int rid=0;
    while (rid < contigs.size() && contig != contigs[rid].first) rid++;
    if (rid >= contigs.size()) {
        return false;
    }
    end = end>0 ? end : contigs[rid].second;
    if (beg < 1 || beg >= end) {
        return false;
    }
    ans = range(rid, beg-1, end);
    return true;
}

// parse a comma-separated list of ranges
bool parse_ranges(const vector<pair<string,size_t> >& contigs,
                  const string& ranges, vector<range>& ans) {
    ans.clear();

    string item;
    stringstream ss(ranges);
    while (std::getline(ss, item, ',')) {
        range range(-1,-1,-1);
        if (!parse_range(contigs, item, range)) {
            return false;
        }
        ans.push_back(range);
    }

    return true;
}

Status parse_bed_file(std::shared_ptr<spdlog::logger> logger,
                      const string &bedfilename,
                      const vector<pair<string,size_t> > &contigs,
                      vector<range> &ranges) {
    if (bedfilename.empty()) {
        return Status::Invalid("Empty bed file");
    }
    if (!check_file_exists(bedfilename)) {
        return Status::IOError("bed file does not exist", bedfilename);
    }

    // read BED file
    string rname, beg_txt, end_txt;
    ifstream bedfile(bedfilename);
    while (bedfile >> rname >> beg_txt >> end_txt) {
        int rid = 0;
        for(; rid<contigs.size(); rid++)
            if (contigs[rid].first == rname)
                break;
        if (rid == contigs.size()) {
            return Status::Invalid("Unknown contig ", rname);
        }
        ranges.push_back(range(rid,
                               strtol(beg_txt.c_str(), nullptr, 10),
                               strtol(end_txt.c_str(), nullptr, 10)));
    }
    if (bedfile.bad() || !bedfile.eof()) {
        return Status::IOError( "Error reading ", bedfilename);
    }

    sort(ranges.begin(), ranges.end());
    for (auto& query : ranges) {
        if (query.beg < 0 || query.end < 1 || query.end <= query.beg) {
            return Status::Invalid("query range ", query.str(contigs));
        }
        if (query.end > contigs[query.rid].second) {
            query.end = contigs[query.rid].second;
            logger->warn() << "Truncated query range at end of contig: " << query.str(contigs);
        }
    }

    // make an orderly pass on the ranges, and verify that there are no overlaps.
    if (ranges.size() > 1) {
        const range &prev = *(ranges.begin());
        for (auto it = ranges.begin() + 1; it != ranges.end(); ++it) {
            if (prev.overlaps(*it))
                return Status::Invalid("overlapping ranges ", prev.str(contigs) + " " + it->str(contigs));
        }
    }

    return Status::OK();
}


Status LoadYAMLFile(const string& filename, YAML::Node &node) {
    if (filename.size() == 0)
        return Status::Invalid("The YAML file must be specified");

    try {
        node = YAML::LoadFile(filename);
    } catch (exception &e) {
        return Status::Invalid("Error loading yaml file ", filename);
    }

    if (node.IsNull())
        return Status::NotFound("bad YAML file", filename);
    return Status::OK();
}

Status yaml_of_contigs(const std::vector<std::pair<std::string,size_t> > &contigs,
                       YAML::Emitter &yaml) {
    yaml << YAML::BeginSeq;
    for (const std::pair<string,size_t> &pr : contigs) {
        yaml << YAML::BeginMap;
        yaml << YAML::Key << "name";
        yaml << YAML::Value << pr.first;
        yaml << YAML::Key << "size";
        yaml << YAML::Value << pr.second;
        yaml << YAML::EndMap;
    }
    yaml << YAML::EndSeq;

    return Status::OK();
}

Status contigs_of_yaml(const YAML::Node& yaml,
                       std::vector<std::pair<std::string,size_t> > &contigs) {
    contigs.clear();

    // read contigs
    if (!yaml.IsSequence()) {
        return Status::Invalid("contigs should be a yaml sequence");
    }
    for (auto p = yaml.begin(); p != yaml.end(); ++p) {
        const std::string name = (*p)["name"].as<std::string>();
        size_t size = (*p)["size"].as<size_t>();
        contigs.push_back(make_pair(name, size));
    }

    return Status::OK();
}

// We write the stream as follows:
//
// ---
// N, contigs
// ---
// allele 1
// ---
// allele 2
// ---
// etc.
// allele N
// ...
//
// Each element is transformed to YAML, and then written to the output stream.
// This generates the document in pieces, while keeping it valid YAML.
Status yaml_stream_of_discovered_alleles(unsigned N, const std::vector<std::pair<std::string,size_t> > &contigs,
                                         const discovered_alleles &dsals,
                                         std::ostream &os) {
    Status s;

    // write the contigs
    {
        os << "---" << endl;
        YAML::Emitter yaml;
        yaml << YAML::BeginMap;
        yaml << YAML::Key << "N" << YAML::Value << N;
        yaml << YAML::Key << "contigs" << YAML::Value;
        S(yaml_of_contigs(contigs, yaml));
        yaml << YAML::EndMap;
        os << yaml.c_str() << endl;
    }

    // Write alleles
    for (auto &pr : dsals) {
        os << "---" << endl;
        YAML::Emitter yaml;
        S(yaml_of_one_discovered_allele(pr.first, pr.second, contigs, yaml));
        os << yaml.c_str() << endl;
    }

    // special notation for end-of-file
    os << "..." << endl;

    return Status::OK();
}


static string yaml_begin_doc = "---";
static string yaml_end_doc_list = "...";

// Verify the document begins with '---' line. Move the stream position to the next line.
static Status yaml_verify_begin_doc_list(std::istream &is) {
    try {
        string marker;
        std::getline(is, marker);
        if (marker != yaml_begin_doc)
            return Status::Invalid("document does not start with `---`");
        return Status::OK();
    } catch (exception e) {
        string err = e.what();
        return Status::Failure("exception caught in yaml_verify_begin_doc_list: ", err);
    }
}

// Verify that we have reached the end of the file
static Status yaml_verify_eof(std::istream &is) {
    try {
        // The end-of-file flag is lit up only after reading past the
        // end of file
        char c;
        is.get(c);
        if (!is.eof()) {
            return Status::Invalid("Found YAML end-of-document marker, but there is unread data");
        }
        return Status::OK();
    } catch (exception e) {
        string err = e.what();
        return Status::Failure("exception caught in yaml_verify_eof: ", err);
    }
}

// In a YAML document built as a of document list, get the next document.
//
// Notes:
// -  Catch any exceptions, and convert to bad status
static Status yaml_get_next_document(std::istream &is,
                                     YAML::Node &ans,
                                     string& next_marker) {
    try {
        stringstream ss;

        while (is.good() && !is.eof()) {
            string line;
            std::getline(is, line);
            if (line.size() == 3) {
                // check if we reached the end of this top level document
                if (line == yaml_begin_doc ||
                    line == yaml_end_doc_list) {
                    // We have the entire document in memory. Convert to
                    // a YAML node and return.
                    next_marker = line;
                    ans = std::move(YAML::Load(ss.str()));
                    return Status::OK();
                }
            }
            ss.write(line.c_str(), line.size());
            ss.write("\n", 1);
        }

        if (!is.good())
            return Status::IOError("reading yaml stream");
        return Status::Invalid("premature end of document, did not find end-of-document marker");
    } catch (exception e) {
        string err = e.what();
        return Status::Failure("exception caught in yaml_get_next_document: ", err);
    }
}


Status discovered_alleles_of_yaml_stream(std::istream &is,
                                         unsigned &N, std::vector<std::pair<std::string,size_t> > &contigs,
                                         discovered_alleles &dsals) {
    Status s;
    string next_marker;

    contigs.clear();
    dsals.clear();
    S(yaml_verify_begin_doc_list(is));

    // The first top-level document has N & contigs
    {
        YAML::Node doc;
        S(yaml_get_next_document(is, doc, next_marker));

        if (!doc.IsMap()) return Status::Invalid("discovered alleles header missing");
        if (!doc["N"] || !doc["N"].IsScalar()) return Status::Invalid("discovered alleles header missing N");
        N = doc["N"].as<unsigned>();

        if (!doc["contigs"] || !doc["contigs"].IsSequence()) return Status::Invalid("discovered alleles header missing contigs");
        S(contigs_of_yaml(doc["contigs"], contigs));
    }

    // All other documents are discovered-alleles
    while (next_marker != yaml_end_doc_list) {
        YAML::Node doc;
        S(yaml_get_next_document(is, doc, next_marker));

        allele allele(range(-1,-1,-1), "A");
        discovered_allele_info ainfo;

        S(one_discovered_allele_of_yaml(doc, contigs, allele, ainfo));
        dsals[allele] = ainfo;
    }
    S(yaml_verify_eof(is));

    if (contigs.size() == 0)
        return Status::Invalid("Empty contigs");
    return Status::OK();
}

// Write the discovered alleles to a file
Status yaml_write_discovered_alleles_to_file(const discovered_alleles &dsals,
                                             const vector<pair<string,size_t>> &contigs,
                                             unsigned int sample_count,
                                             const string &filename) {
    Status s;

    ofstream ofs(filename, std::ofstream::out | std::ofstream::trunc);
    if (ofs.bad())
        return Status::IOError("could not open file for writing", filename);
    S(yaml_stream_of_discovered_alleles(sample_count, contigs, dsals, ofs));
    ofs.close();

    return Status::OK();
}

// Serialize the unified sites to yaml format.
//
Status yaml_stream_of_unified_sites(const std::vector<unified_site> &sites,
                                    const std::vector<std::pair<std::string,size_t> > &contigs,
                                    std::ostream &os) {
    Status s;
    for (auto& u_site : sites) {
        os << "---" << endl;
        YAML::Emitter yaml;
        S(u_site.yaml(contigs, yaml));
        os << yaml.c_str() << endl;
    }

    // special notation for end-of-file
    os << "..." << endl;
    return Status::OK();
}

// Write the unified-sites to a file
Status write_unified_sites_to_file(const vector<unified_site> &sites,
                                   const vector<pair<string,size_t>> &contigs,
                                   const string &filename) {
    Status s;

    ofstream ofs(filename, std::ofstream::out | std::ofstream::trunc);
    if (ofs.bad())
        return Status::IOError("could not open file for writing", filename);

    S(utils::yaml_stream_of_unified_sites(sites, contigs, ofs));
    ofs.close();

    return Status::OK();
}

// Load the unified-sites from a file in yaml format.
//
Status unified_sites_of_yaml_stream(std::istream &is,
                                    const std::vector<std::pair<std::string,size_t> > &contigs,
                                    std::vector<unified_site> &sites) {
    Status s;
    string next_marker;
    sites.clear();

    S(yaml_verify_begin_doc_list(is));

    // Read a list of documents representing unified-sites
    do {
        YAML::Node doc;
        S(yaml_get_next_document(is, doc, next_marker));
        unified_site u_site(range(-1, -1, -1));
        S(unified_site::of_yaml(doc, contigs, u_site));
        sites.push_back(u_site);
    } while (next_marker != yaml_end_doc_list);

    S(yaml_verify_eof(is));
    return Status::OK();
}

// Merge a bunch of discovered-allele files, all in capnp format.
Status merge_discovered_allele_files(std::shared_ptr<spdlog::logger> logger,
                                     size_t nr_threads,
                                     const vector<string> &filenames,
                                     unsigned &N, vector<pair<string,size_t>> &contigs,
                                     vector<discovered_alleles>& dsals) {
    Status s;
    mutex mu;

    if (nr_threads == 0) {
        // by default, we use the number of cores for the thread pool size.
        nr_threads = thread::hardware_concurrency();
    }
    ctpl::thread_pool threadpool(nr_threads);

    if (filenames.size() == 0)
        return Status::Invalid("no discovered allele files provided");
    contigs.clear();
    dsals.clear();
    N = 0;

    // Load the files in parallel, and merge
    vector<future<Status>> statuses;
    for (const auto& dsal_file: filenames) {
        auto fut = threadpool.push([&, dsal_file](int tid){
            // load one file
            discovered_alleles dsals2;
            vector<pair<string,size_t>> contigs2;
            unsigned int N2;

            Status s = discovered_alleles_of_capnp(dsal_file, N2, contigs2, dsals2);
            if (!s.ok()) {
                logger->info() << "Error loading alleles from " << dsal_file;
                return s;
            }
            logger->info() << "loaded " << dsals2.size() << " alleles from " << dsal_file << ", N = " << N2;

            // partition alleles by contig
            vector<discovered_alleles> dsals2_by_contig(contigs2.size());
            for (auto p = dsals2.begin(); p != dsals2.end(); dsals2.erase(p++)) {
                auto which = p->first.pos.rid;
                if (which < 0 || which >= contigs2.size()) {
                    return Status::Invalid("discovered_allele on unknown contig");
                }
                dsals2_by_contig[which].insert(move(*p));
            }

            lock_guard<mutex> lock(mu);
            if (contigs.empty()) {
                // This is the first file, initialize the result data-structures
                contigs = move(contigs2);
                dsals = move(dsals2_by_contig);
                N = N2;
                return Status::OK();
            }

            // We have already loaded and merged some files.
            // Verify that the contigs are the same
            if (contigs != contigs2) {
                return Status::Invalid("The contigs do not match");
            }

            // Merge the discovered alleles
            N += N2;
            for (unsigned i = 0; i < contigs.size(); i++) {
                S(merge_discovered_alleles(dsals2_by_contig[i], dsals[i]));
            }
            return Status::OK();
        });
        statuses.push_back(move(fut));
    }

    // collect results, wait for all threads to complete operation
    vector<Status> failures;
    for (size_t i = 0; i < filenames.size(); i++) {
        Status s_i(move(statuses[i].get()));
        if (!s_i.ok()) {
            failures.push_back(move(s_i));
        }
    }
    if (!failures.empty())
        return move(failures[0]);

    return Status::OK();
}

Status find_containing_range(const std::set<range> &ranges,
                             const range &pos,
                             range &ans) {
    if (ranges.size() == 0) {
        return Status::NotFound();
    }

    // The returned value here is the first element that is
    // greater or equal to [pos].
    auto it = ranges.lower_bound(pos);
    if (it == ranges.end() ||  !it->contains(pos)) {
        // we landed one range after the one we need
        if (it != ranges.begin()) {
            it = std::prev(it);
        }
    }

    if (it->contains(pos)) {
        // we got the right range
        ans = *it;
        return Status::OK();
    }
    return Status::NotFound();
}

// Check if a file exists
bool check_file_exists(const string &filename) {
    ifstream ifs(filename);
    if (!ifs) {
        return false;
    }
    return true;
}

bool check_dir_exists(const string &path) {
    struct stat info;

    if (stat(path.c_str(), &info) != 0) {
        // Could not access the directory
        return false;
    }
    if (info.st_mode & S_IFDIR) {
        return true;
    }
    return false;
}


// hard-coded configuration presets for unifier & genotyper. TODO: these
// should reside in some user-modifiable yml file
static const char* config_presets_yml = R"eof(
unifier_config:
  min_AQ1: 70
  min_AQ2: 40
  min_GQ: 40
  monoallelic_sites_for_lost_alleles: true
genotyper_config:
  required_dp: 1
  revise_genotypes: true
  liftover_fields:
    - orig_names: [GQ]
      name: GQ
      description: '##FORMAT=<ID=GQ,Number=1,Type=Integer,Description="Genotype Quality">'
      type: int
      number: basic
      combi_method: min
      count: 1
      ignore_non_variants: true
    - orig_names: [DP, MIN_DP]
      name: DP
      description: '##FORMAT=<ID=DP,Number=1,Type=Integer,Description="Approximate read depth (reads with MQ=255 or with bad mates are filtered)">'
      type: int
      combi_method: min
      number: basic
      count: 1
    - orig_names: [AD]
      name: AD
      description: '##FORMAT=<ID=AD,Number=.,Type=Integer,Description="Allelic depths for the ref and alt alleles in the order listed">'
      type: int
      number: alleles
      combi_method: min
      default_type: zero
      count: 0
    - orig_names: [SB]
      name: SB
      description: '##FORMAT=<ID=SB,Number=4,Type=Integer,Description="Per-sample component statistics which comprise the Fishers Exact Test to detect strand bias.">'
      type: int
      combi_method: max
      number: basic
      count: 4
)eof";

Status load_config_preset(std::shared_ptr<spdlog::logger> logger,
                          const std::string& name,
                          unifier_config& unifier_cfg,
                          genotyper_config& genotyper_cfg) {
    Status s;
    logger->info() << "Loading config " << config_presets_yml;
    YAML::Node yaml = YAML::Load(config_presets_yml);
    if (!yaml) {
        return Status::NotFound("unknown configuration preset", name);
    }
    if (!yaml.IsMap()) {
        return Status::Invalid("configuration presets");
    }
    if (yaml["unifier_config"]) {
        S(unifier_config::of_yaml(yaml["unifier_config"], unifier_cfg));
    }
    if (yaml["genotyper_config"]) {
        S(genotyper_config::of_yaml(yaml["genotyper_config"], genotyper_cfg));
    }

    return Status::OK();
}


RocksKeyValue::prefix_spec* GLnexus_prefix_spec() {
    static unique_ptr<RocksKeyValue::prefix_spec> p;
    if (!p) {
        p = make_unique<RocksKeyValue::prefix_spec>("bcf", BCFKeyValueDataPrefixLength());
    }
    return p.get();
}


// Initialize a database
Status db_init(std::shared_ptr<spdlog::logger> logger,
               const string &dbpath,
               const string &exemplar_gvcf,
               vector<pair<string,size_t>> &contigs,
               size_t bucket_size) {
    Status s;
    logger->info() << "init database, exemplar_vcf=" << exemplar_gvcf;
    if (check_dir_exists(dbpath)) {
        return Status::IOError("Database directory already exists", dbpath);
    }

    // load exemplar contigs
    unique_ptr<vcfFile, void(*)(vcfFile*)> vcf(bcf_open(exemplar_gvcf.c_str(), "r"),
                                               [](vcfFile* f) { bcf_close(f); });
    if (!vcf) {
        return Status::IOError("Failed to open exemplar gVCF file at ", exemplar_gvcf);
    }
    unique_ptr<bcf_hdr_t, void(*)(bcf_hdr_t*)> hdr(bcf_hdr_read(vcf.get()), &bcf_hdr_destroy);
    if (!hdr) {
        return Status::IOError("Failed to read gVCF file header from", exemplar_gvcf);
    }
    int ncontigs = 0;
    const char **contignames = bcf_hdr_seqnames(hdr.get(), &ncontigs);
    for (int i = 0; i < ncontigs; i++) {
        if (hdr->id[BCF_DT_CTG][i].val == nullptr) {
            return Status::Invalid("Invalid gVCF header in ", exemplar_gvcf);
        }
        contigs.push_back(make_pair(string(contignames[i]),
                                    hdr->id[BCF_DT_CTG][i].val->info[0]));
    }
    free(contignames);

    // create and initialize the database
    unique_ptr<KeyValue::DB> db;
    S(RocksKeyValue::Initialize(dbpath, db, GLnexus_prefix_spec()));
    S(BCFKeyValueData::InitializeDB(db.get(), contigs, bucket_size));

    // report success
    logger->info() << "Initialized GLnexus database in " << dbpath;
    logger->info() << "bucket size: " << bucket_size;

    stringstream ss;
    ss << "contigs:";
    for (const auto& contig : contigs) {
        ss << " " << contig.first;
    }
    logger->info() << ss.str();
    S(db->flush());
    db.reset();

    return Status::OK();
}


Status db_get_contigs(std::shared_ptr<spdlog::logger> logger,
                      const string &dbpath,
                      std::vector<std::pair<std::string,size_t> > &contigs) {
    Status s;
    logger->info() << "db_get_contigs " << dbpath;

    unique_ptr<KeyValue::DB> db;

    // Note: READ_ONLY mode does not work here. It seems to not load
    // the configuration information from the database.
    S(RocksKeyValue::Open(dbpath, db, GLnexus_prefix_spec(),
                          RocksKeyValue::OpenMode::BULK_LOAD));
    unique_ptr<BCFKeyValueData> data;
    S(BCFKeyValueData::Open(db.get(), data));
    S(data->contigs(contigs));

    return Status::OK();
}

Status db_bulk_load(std::shared_ptr<spdlog::logger> logger,
                    size_t nr_threads,
                    const vector<string> &gvcfs,
                    const string &dbpath,
                    const vector<range> &ranges_i,
                    std::vector<std::pair<std::string,size_t> > &contigs, // output param
                    bool delete_gvcf_after_load) {
    Status s;

    set<range> ranges;
    for (auto &r : ranges_i)
        ranges.insert(r);

    // open the database
    unique_ptr<KeyValue::DB> db;
    S(RocksKeyValue::Open(dbpath, db, GLnexus_prefix_spec(),
                          RocksKeyValue::OpenMode::BULK_LOAD));
    unique_ptr<BCFKeyValueData> data;
    S(BCFKeyValueData::Open(db.get(), data));

    unique_ptr<MetadataCache> metadata;
    S(MetadataCache::Start(*data, metadata));
    contigs = metadata->contigs();

<<<<<<< HEAD
    logger->info() << "Beginning db_bulk_load";
=======
     if (ranges.size()) {
        ostringstream ss;
        for (const auto& rng : ranges) {
            ss << " " << rng.str(contigs);
        }
        logger->info() << "Beginning bulk load of records overlapping:" << ss.str();
    } else {
        logger->info() << "Beginning bulk load with no range filter.";
    }
>>>>>>> 0f2567db

    ctpl::thread_pool threadpool(nr_threads);
    vector<future<Status>> statuses;
    set<string> datasets_loaded;
    BCFKeyValueData::import_result stats;
    mutex mu;
    string dataset;

    // load the gVCFs on the thread pool
    for (const auto& gvcf : gvcfs) {
        // default dataset name (the gVCF filename)
        size_t p = gvcf.find_last_of('/');
        if (p != string::npos && p < gvcf.size()-1) {
            dataset = gvcf.substr(p+1);
        } else {
            dataset = gvcf;
        }

        auto fut = threadpool.push([&, gvcf, dataset](int tid) {
                BCFKeyValueData::import_result rslt;
                Status ls = data->import_gvcf(*metadata, dataset, gvcf, ranges, rslt);
                if (ls.ok()) {
                    if (delete_gvcf_after_load && unlink(gvcf.c_str())) {
                        logger->warn() << "Loaded " << gvcf << " successfully, but failed deleting it afterwards.";
                    }
                    lock_guard<mutex> lock(mu);
                    stats += rslt;
                    datasets_loaded.insert(dataset);
                    size_t n = datasets_loaded.size();
                    if (n % 100 == 0) {
                        logger->info() << n << "...";
                    }
                }
                return ls;
            });
        statuses.push_back(move(fut));
        dataset.clear();
    }

    // collect results
    vector<pair<string,Status>> failures;
    for (size_t i = 0; i < gvcfs.size(); i++) {
        Status s_i(move(statuses[i].get()));
        if (!s_i.ok()) {
            failures.push_back(make_pair(gvcfs[i],move(s_i)));
        }
    }

    // report results
    logger->info() << "Loaded " << datasets_loaded.size() << " datasets with "
                    << stats.samples.size() << " samples; "
                    << stats.bytes << " bytes in "
                    << stats.records << " BCF records in "
                    << stats.buckets << " buckets. "
                    << "Bucket max " << stats.max_bytes << " bytes, max "
                    << stats.max_records << " records.";

    // call all_samples_sampleset to create the sample set including
    // the newly loaded ones. By doing this now we make it possible
    // for other CLI functions to open the database in purely read-
    // only mode (since the sample set has to get written into the
    // database to be used)
    string sampleset;
    S(data->all_samples_sampleset(sampleset));
    logger->info() << "Created sample set " << sampleset;

    if (failures.size()) {
        for (const auto& p : failures) {
            logger->error() << p.first << " " << p.second.str();
        }
        return Status::Failure("FAILED to load ", failures.size() + " datasets:");
    }

    logger->info() << "Flushing and compacting database...";
    S(db->flush());
    db.reset();
    logger->info() << "Bulk load complete!";
    return Status::OK();
}

Status discover_alleles(std::shared_ptr<spdlog::logger> logger,
                        size_t nr_threads,
                        const string &dbpath,
                        const vector<range> &ranges,
                        const std::vector<std::pair<std::string,size_t> > &contigs,
                        discovered_alleles &dsals,
                        unsigned &sample_count) {
    Status s;
    unique_ptr<KeyValue::DB> db;
    unique_ptr<BCFKeyValueData> data;
    dsals.clear();

    // open the database in read-only mode
    S(RocksKeyValue::Open(dbpath, db, GLnexus_prefix_spec(),
                          RocksKeyValue::OpenMode::READ_ONLY));
    S(BCFKeyValueData::Open(db.get(), data));

    // start service, discover alleles
    service_config svccfg;
    svccfg.threads = nr_threads;
    unique_ptr<Service> svc;
    S(Service::Start(svccfg, *data, *data, svc));

    string sampleset;
    S(data->all_samples_sampleset(sampleset));
    logger->info() << "found sample set " << sampleset;

    logger->info() << "discovering alleles in " << ranges.size() << " range(s)";
    vector<discovered_alleles> valleles;
    S(svc->discover_alleles(sampleset, ranges, sample_count, valleles));

    for (auto it = valleles.begin(); it != valleles.end(); ++it) {
        S(merge_discovered_alleles(*it, dsals));
        it->clear(); // free some memory
    }
    logger->info() << "discovered " << dsals.size() << " alleles";
    return Status::OK();
}

Status unify_sites(std::shared_ptr<spdlog::logger> logger,
                   const unifier_config &unifier_cfg,
                   const vector<range> &ranges,
                   const vector<pair<string,size_t> > &contigs,
                   discovered_alleles &dsals,
                   unsigned sample_count,
                   vector<unified_site> &sites) {
    Status s;
    S(unified_sites(unifier_cfg, sample_count, dsals, sites));

    // sanity check, sites are in-order
    if (sites.size() > 1) {
        auto p = sites.begin();
        for (auto q = p+1; q != sites.end(); ++p, ++q) {
            if (q->pos < p->pos) {
                return Status::Failure(
                    "BUG: unified sites failed sanity check -- sites are out of order",
                    p->pos.str(contigs)  + " " + q->pos.str(contigs));
            }
        }
    }

    if (!ranges.empty()) {
        // convert the ranges vector to a set
        set<range> ranges_set;
        for (auto &r : ranges)
            ranges_set.insert(r);

        // set the containing ranges for each site
        for (auto &us : sites) {
            S(utils::find_containing_range(ranges_set, us.pos, us.containing_target));
        }
    }

    return Status::OK();
}


Status genotype(std::shared_ptr<spdlog::logger> logger,
                size_t nr_threads,
                const string &dbpath,
                const genotyper_config &genotyper_cfg,
                const vector<unified_site> &sites,
                const string &output_filename) {
    Status s;
    logger->info() << "Lifting over " << genotyper_cfg.liftover_fields.size() << " fields.";

    // open the database in read-only mode
    unique_ptr<KeyValue::DB> db;
    S(RocksKeyValue::Open(dbpath, db, GLnexus_prefix_spec(),
                                   RocksKeyValue::OpenMode::READ_ONLY));
    unique_ptr<BCFKeyValueData> data;
    S(BCFKeyValueData::Open(db.get(), data));

    std::vector<std::pair<std::string,size_t> > contigs;
    S(data->contigs(contigs));

    // start service, discover alleles, unify sites, genotype sites
    service_config svccfg;
    svccfg.threads = nr_threads;
    unique_ptr<Service> svc;
    S(Service::Start(svccfg, *data, *data, svc));

    string sampleset;
    S(data->all_samples_sampleset(sampleset));
    logger->info() << "found sample set " << sampleset;

    S(svc->genotype_sites(genotyper_cfg, sampleset, sites, output_filename));
    logger->info() << "genotyping complete!";

    auto stalls_ms = svc->threads_stalled_ms();
    if (stalls_ms) {
        logger->info() << "worker threads were cumulatively stalled for " << stalls_ms << "ms";
    }

    std::shared_ptr<StatsRangeQuery> statsRq = data->getRangeStats();
    logger->info() << statsRq->str();

    return Status::OK();
}

Status compare_db_itertion_algorithms(std::shared_ptr<spdlog::logger> logger,
                                      const std::string &dbpath,
                                      int n_iter) {
    Status s;
    unique_ptr<KeyValue::DB> db;
    unique_ptr<BCFKeyValueData> data;
    string sampleset;
    S(RocksKeyValue::Open(dbpath, db, GLnexus_prefix_spec(),
                          RocksKeyValue::OpenMode::READ_ONLY));
    S(BCFKeyValueData::Open(db.get(), data));

    unique_ptr<MetadataCache> metadata;
    S(MetadataCache::Start(*data, metadata));

    S(data->all_samples_sampleset(sampleset));
    logger->info() << "using sample set " << sampleset;

    // get samples and datasets
    shared_ptr<const set<string>> samples, datasets;
    S(metadata->sampleset_datasets(sampleset, samples, datasets));

    // compare queries
    S(compare_queries::compare_n_queries(n_iter, *data, *metadata, sampleset));
    return Status::OK();
}

}}}<|MERGE_RESOLUTION|>--- conflicted
+++ resolved
@@ -718,9 +718,6 @@
     S(MetadataCache::Start(*data, metadata));
     contigs = metadata->contigs();
 
-<<<<<<< HEAD
-    logger->info() << "Beginning db_bulk_load";
-=======
      if (ranges.size()) {
         ostringstream ss;
         for (const auto& rng : ranges) {
@@ -730,7 +727,6 @@
     } else {
         logger->info() << "Beginning bulk load with no range filter.";
     }
->>>>>>> 0f2567db
 
     ctpl::thread_pool threadpool(nr_threads);
     vector<future<Status>> statuses;

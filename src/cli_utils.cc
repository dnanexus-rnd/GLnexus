#include "cli_utils.h"
#include "ctpl_stl.h"
#include <exception>
#include <fts.h>
#include <fstream>
#include <iostream>
#include <regex>
#include <sstream>
#include <sys/types.h>
#include <sys/stat.h>
#include <unistd.h>
#include "crc32c.h"
#include "service.h"
#include "compare_queries.h"
#include "spdlog/sinks/null_sink.h"

#include "BCFKeyValueData.h"

// This file has utilities employed by the glnexus applet.
using namespace std;

extern "C"
{
  // weak symbol: resolved at runtime by the linker if we are using jemalloc, nullptr otherwise
  int mallctl(const char *name, void *oldp, size_t *oldlenp, void *newp, size_t newlen) __attribute__((weak));
}

namespace GLnexus {
namespace cli {
namespace utils {

bool detect_jemalloc(std::shared_ptr<spdlog::logger> logger) {
    char *v = nullptr;
    size_t s = sizeof(v);
    if (!mallctl || mallctl("version", &v, &s, nullptr, 0), !v) {
        logger->warn("jemalloc absent, which will impede performance with high thread counts. See https://github.com/dnanexus-rnd/GLnexus/wiki/Performance");
        return false;
    }
    logger->info("detected jemalloc {}", v);
    return true;
}

// Parse a range like chr1:1000-2000. The item can also just be the name of a
// contig, in which case it gets mapped to the contig's full length.
bool parse_range(const vector<pair<string,size_t> >& contigs,
                 const string& range_txt, range& ans) {
    static regex re_range("([^:]+):([0-9,]+)-([0-9,]+)");

    string contig = range_txt;
    size_t beg=1, end=0;

    smatch sm;
    if (regex_match(range_txt, sm, re_range)) {
        assert(sm.size() == 4);
        contig = sm[1];
        string sbeg = sm[2], send = sm[3];
        sbeg.erase(std::remove(sbeg.begin(), sbeg.end(), ','), sbeg.end());
        send.erase(std::remove(send.begin(), send.end(), ','), send.end());
        beg = strtoul(sbeg.c_str(), nullptr, 10);
        end = strtoul(send.c_str(), nullptr, 10);
    }

    int rid=0;
    while (rid < contigs.size() && contig != contigs[rid].first) rid++;
    if (rid >= contigs.size()) {
        return false;
    }
    end = end>0 ? end : contigs[rid].second;
    if (beg < 1 || beg >= end) {
        return false;
    }
    ans = range(rid, beg-1, end);
    return true;
}

// parse a comma-separated list of ranges
bool parse_ranges(const vector<pair<string,size_t> >& contigs,
                  const string& ranges, vector<range>& ans) {
    ans.clear();

    string item;
    stringstream ss(ranges);
    while (std::getline(ss, item, ',')) {
        range range(-1,-1,-1);
        if (!parse_range(contigs, item, range)) {
            return false;
        }
        ans.push_back(range);
    }

    return true;
}

Status parse_bed_file(std::shared_ptr<spdlog::logger> logger,
                      const string &bedfilename,
                      const vector<pair<string,size_t> > &contigs,
                      vector<range> &ranges) {
    if (bedfilename.empty()) {
        return Status::Invalid("Empty bed file");
    }
    if (!check_file_exists(bedfilename)) {
        return Status::IOError("bed file does not exist", bedfilename);
    }

    // read BED file
    string line;
    ifstream bedfile(bedfilename);
    while (getline(bedfile, line)) {
        istringstream linestream(line);
        string rname, beg_txt, end_txt;
        linestream >> rname >> beg_txt >> end_txt;
        if (linestream.bad() || rname.empty() || beg_txt.empty() || end_txt.empty()) {
            return Status::IOError("Error reading ", bedfilename + " " + line);
        }
        int rid = 0;
        for(; rid<contigs.size(); rid++)
            if (contigs[rid].first == rname)
                break;
        if (rid == contigs.size()) {
            return Status::Invalid("Unknown contig ", rname);
        }
        errno = 0;
        ranges.push_back(range(rid,
                               strtol(beg_txt.c_str(), nullptr, 10),
                               strtol(end_txt.c_str(), nullptr, 10)));
        if (errno) {
            return Status::IOError("Error reading ", bedfilename + " " + line);
        }
    }
    if (bedfile.bad() || !bedfile.eof()) {
        return Status::IOError( "Error reading ", bedfilename);
    }

    sort(ranges.begin(), ranges.end());
    for (auto& query : ranges) {
        if (query.beg < 0 || query.end < 1 || query.end <= query.beg) {
            return Status::Invalid("query range ", query.str(contigs));
        }
        if (query.end > contigs[query.rid].second) {
            query.end = contigs[query.rid].second;
            logger->warn("Truncated query range at end of contig: {}", query.str(contigs));
        }
    }

    // make an orderly pass on the ranges, and verify that there are no overlaps.
    if (ranges.size() > 1) {
        const range &prev = *(ranges.begin());
        for (auto it = ranges.begin() + 1; it != ranges.end(); ++it) {
            if (prev.overlaps(*it))
                return Status::Invalid("overlapping ranges ", prev.str(contigs) + " " + it->str(contigs));
        }
    }

    return Status::OK();
}


Status LoadYAMLFile(const string& filename, YAML::Node &node) {
    if (filename.size() == 0)
        return Status::Invalid("The YAML file must be specified");

    try {
        node = YAML::LoadFile(filename);
    } catch (exception &e) {
        return Status::Invalid("Error loading yaml file ", filename);
    }

    if (node.IsNull())
        return Status::NotFound("bad YAML file", filename);
    return Status::OK();
}

Status yaml_of_contigs(const std::vector<std::pair<std::string,size_t> > &contigs,
                       YAML::Emitter &yaml) {
    yaml << YAML::BeginSeq;
    for (const std::pair<string,size_t> &pr : contigs) {
        yaml << YAML::BeginMap;
        yaml << YAML::Key << "name";
        yaml << YAML::Value << pr.first;
        yaml << YAML::Key << "size";
        yaml << YAML::Value << pr.second;
        yaml << YAML::EndMap;
    }
    yaml << YAML::EndSeq;

    return Status::OK();
}

Status contigs_of_yaml(const YAML::Node& yaml,
                       std::vector<std::pair<std::string,size_t> > &contigs) {
    contigs.clear();

    // read contigs
    if (!yaml.IsSequence()) {
        return Status::Invalid("contigs should be a yaml sequence");
    }
    for (auto p = yaml.begin(); p != yaml.end(); ++p) {
        const std::string name = (*p)["name"].as<std::string>();
        size_t size = (*p)["size"].as<size_t>();
        contigs.push_back(make_pair(name, size));
    }

    return Status::OK();
}

// We write the stream as follows:
//
// ---
// N, contigs
// ---
// allele 1
// ---
// allele 2
// ---
// etc.
// allele N
// ...
//
// Each element is transformed to YAML, and then written to the output stream.
// This generates the document in pieces, while keeping it valid YAML.
Status yaml_stream_of_discovered_alleles(unsigned N, const std::vector<std::pair<std::string,size_t> > &contigs,
                                         const discovered_alleles &dsals,
                                         std::ostream &os) {
    Status s;

    // write the contigs
    {
        os << "---" << endl;
        YAML::Emitter yaml;
        yaml << YAML::BeginMap;
        yaml << YAML::Key << "N" << YAML::Value << N;
        yaml << YAML::Key << "contigs" << YAML::Value;
        S(yaml_of_contigs(contigs, yaml));
        yaml << YAML::EndMap;
        os << yaml.c_str() << endl;
    }

    // Write alleles
    for (auto &pr : dsals) {
        os << "---" << endl;
        YAML::Emitter yaml;
        S(yaml_of_one_discovered_allele(pr.first, pr.second, contigs, yaml));
        os << yaml.c_str() << endl;
    }

    // special notation for end-of-file
    os << "..." << endl;

    return Status::OK();
}


static string yaml_begin_doc = "---";
static string yaml_end_doc_list = "...";

// Verify the document begins with '---' line. Move the stream position to the next line.
static Status yaml_verify_begin_doc_list(std::istream &is) {
    try {
        string marker;
        std::getline(is, marker);
        if (marker != yaml_begin_doc)
            return Status::Invalid("document does not start with `---`");
        return Status::OK();
    } catch (exception e) {
        string err = e.what();
        return Status::Failure("exception caught in yaml_verify_begin_doc_list: ", err);
    }
}

// Verify that we have reached the end of the file
static Status yaml_verify_eof(std::istream &is) {
    try {
        // The end-of-file flag is lit up only after reading past the
        // end of file
        char c;
        is.get(c);
        if (!is.eof()) {
            return Status::Invalid("Found YAML end-of-document marker, but there is unread data");
        }
        return Status::OK();
    } catch (exception e) {
        string err = e.what();
        return Status::Failure("exception caught in yaml_verify_eof: ", err);
    }
}

// In a YAML document built as a of document list, get the next document.
//
// Notes:
// -  Catch any exceptions, and convert to bad status
static Status yaml_get_next_document(std::istream &is,
                                     YAML::Node &ans,
                                     string& next_marker) {
    try {
        stringstream ss;

        while (is.good() && !is.eof()) {
            string line;
            std::getline(is, line);
            if (line.size() == 3) {
                // check if we reached the end of this top level document
                if (line == yaml_begin_doc ||
                    line == yaml_end_doc_list) {
                    // We have the entire document in memory. Convert to
                    // a YAML node and return.
                    next_marker = line;
                    ans = std::move(YAML::Load(ss.str()));
                    return Status::OK();
                }
            }
            ss.write(line.c_str(), line.size());
            ss.write("\n", 1);
        }

        if (!is.good())
            return Status::IOError("reading yaml stream");
        return Status::Invalid("premature end of document, did not find end-of-document marker");
    } catch (exception e) {
        string err = e.what();
        return Status::Failure("exception caught in yaml_get_next_document: ", err);
    }
}


Status discovered_alleles_of_yaml_stream(std::istream &is,
                                         unsigned &N, std::vector<std::pair<std::string,size_t> > &contigs,
                                         discovered_alleles &dsals) {
    Status s;
    string next_marker;

    contigs.clear();
    dsals.clear();
    S(yaml_verify_begin_doc_list(is));

    // The first top-level document has N & contigs
    {
        YAML::Node doc;
        S(yaml_get_next_document(is, doc, next_marker));

        if (!doc.IsMap()) return Status::Invalid("discovered alleles header missing");
        if (!doc["N"] || !doc["N"].IsScalar()) return Status::Invalid("discovered alleles header missing N");
        N = doc["N"].as<unsigned>();

        if (!doc["contigs"] || !doc["contigs"].IsSequence()) return Status::Invalid("discovered alleles header missing contigs");
        S(contigs_of_yaml(doc["contigs"], contigs));
    }

    // All other documents are discovered-alleles
    while (next_marker != yaml_end_doc_list) {
        YAML::Node doc;
        S(yaml_get_next_document(is, doc, next_marker));

        allele allele(range(-1,-1,-1), "A");
        discovered_allele_info ainfo;

        S(one_discovered_allele_of_yaml(doc, contigs, allele, ainfo));
        dsals[allele] = ainfo;
    }
    S(yaml_verify_eof(is));

    if (contigs.size() == 0)
        return Status::Invalid("Empty contigs");
    return Status::OK();
}

// Write the discovered alleles to a file
Status yaml_write_discovered_alleles_to_file(const discovered_alleles &dsals,
                                             const vector<pair<string,size_t>> &contigs,
                                             unsigned int sample_count,
                                             const string &filename) {
    Status s;

    ofstream ofs(filename, std::ofstream::out | std::ofstream::trunc);
    if (ofs.bad())
        return Status::IOError("could not open file for writing", filename);
    S(yaml_stream_of_discovered_alleles(sample_count, contigs, dsals, ofs));
    ofs.close();

    return Status::OK();
}

// Serialize the unified sites to yaml format.
//
Status yaml_stream_of_unified_sites(const std::vector<unified_site> &sites,
                                    const std::vector<std::pair<std::string,size_t> > &contigs,
                                    std::ostream &os) {
    Status s;
    for (auto& u_site : sites) {
        os << "---" << endl;
        YAML::Emitter yaml;
        S(u_site.yaml(contigs, yaml));
        os << yaml.c_str() << endl;
    }

    // special notation for end-of-file
    os << "..." << endl;
    return Status::OK();
}

// Write the unified-sites to a file
Status write_unified_sites_to_file(const vector<unified_site> &sites,
                                   const vector<pair<string,size_t>> &contigs,
                                   const string &filename) {
    Status s;

    ofstream ofs(filename, std::ofstream::out | std::ofstream::trunc);
    if (ofs.bad())
        return Status::IOError("could not open file for writing", filename);

    S(utils::yaml_stream_of_unified_sites(sites, contigs, ofs));
    ofs.close();

    return Status::OK();
}

// Load the unified-sites from a file in yaml format.
//
Status unified_sites_of_yaml_stream(std::istream &is,
                                    const std::vector<std::pair<std::string,size_t> > &contigs,
                                    std::vector<unified_site> &sites) {
    Status s;
    string next_marker;
    sites.clear();

    S(yaml_verify_begin_doc_list(is));

    // Read a list of documents representing unified-sites
    do {
        YAML::Node doc;
        S(yaml_get_next_document(is, doc, next_marker));
        unified_site u_site(range(-1, -1, -1));
        S(unified_site::of_yaml(doc, contigs, u_site));
        sites.push_back(u_site);
    } while (next_marker != yaml_end_doc_list);

    S(yaml_verify_eof(is));
    return Status::OK();
}

// Check if a file exists
bool check_file_exists(const string &filename) {
    ifstream ifs(filename);
    if (!ifs) {
        return false;
    }
    return true;
}

bool check_dir_exists(const string &path) {
    struct stat info;

    if (stat(path.c_str(), &info) != 0) {
        // Could not access the directory
        return false;
    }
    if (info.st_mode & S_IFDIR) {
        return true;
    }
    return false;
}


// hard-coded configuration presets for unifier & genotyper. TODO: these
// should reside in some user-modifiable yml file
static const char* config_presets_yml = R"eof(
gatk:
    description: Joint-call GATK-style gVCFs
    unifier_config:
        min_AQ1: 70
        min_AQ2: 40
        min_GQ: 40
        monoallelic_sites_for_lost_alleles: true
        max_alleles_per_site: 32
    genotyper_config:
        required_dp: 1
        revise_genotypes: true
        liftover_fields:
            - orig_names: [MIN_DP, DP]
              name: DP
              description: '##FORMAT=<ID=DP,Number=1,Type=Integer,Description="Approximate read depth (reads with MQ=255 or with bad mates are filtered)">'
              type: int
              combi_method: min
              number: basic
              count: 1
              ignore_non_variants: true
            - orig_names: [AD]
              name: AD
              description: '##FORMAT=<ID=AD,Number=R,Type=Integer,Description="Allelic depths for the ref and alt alleles in the order listed">'
              type: int
              number: alleles
              combi_method: min
              default_type: zero
              count: 0
            - orig_names: [SB]
              name: SB
              description: '##FORMAT=<ID=SB,Number=4,Type=Integer,Description="Per-sample component statistics which comprise the Fishers Exact Test to detect strand bias.">'
              type: int
              combi_method: missing
              number: basic
              count: 4
            - orig_names: [GQ]
              name: GQ
              description: '##FORMAT=<ID=GQ,Number=1,Type=Integer,Description="Genotype Quality">'
              type: int
              number: basic
              combi_method: min
              count: 1
              ignore_non_variants: true
            - orig_names: [PL]
              name: PL
              description: '##FORMAT=<ID=PL,Number=G,Type=Integer,Description="Phred-scaled genotype Likelihoods">'
              type: int
              number: genotype
              combi_method: missing
              count: 0
              ignore_non_variants: true
gatk_unfiltered:
    description: Merge GATK-style gVCFs with no QC filters or genotype revision
    unifier_config:
        min_AQ1: 0
        min_AQ2: 0
        min_GQ: 0
        monoallelic_sites_for_lost_alleles: true
    genotyper_config:
        required_dp: 1
        revise_genotypes: false
        liftover_fields:
            - orig_names: [MIN_DP, DP]
              name: DP
              description: '##FORMAT=<ID=DP,Number=1,Type=Integer,Description="Approximate read depth (reads with MQ=255 or with bad mates are filtered)">'
              type: int
              combi_method: min
              number: basic
              count: 1
              ignore_non_variants: true
            - orig_names: [AD]
              name: AD
              description: '##FORMAT=<ID=AD,Number=R,Type=Integer,Description="Allelic depths for the ref and alt alleles in the order listed">'
              type: int
              number: alleles
              combi_method: min
              default_type: zero
              count: 0
            - orig_names: [SB]
              name: SB
              description: '##FORMAT=<ID=SB,Number=4,Type=Integer,Description="Per-sample component statistics which comprise the Fishers Exact Test to detect strand bias.">'
              type: int
              combi_method: missing
              number: basic
              count: 4
            - orig_names: [GQ]
              name: GQ
              description: '##FORMAT=<ID=GQ,Number=1,Type=Integer,Description="Genotype Quality">'
              type: int
              number: basic
              combi_method: min
              count: 1
              ignore_non_variants: true
            - orig_names: [PL]
              name: PL
              description: '##FORMAT=<ID=PL,Number=G,Type=Integer,Description="Phred-scaled genotype Likelihoods">'
              type: int
              number: genotype
              combi_method: missing
              count: 0
              ignore_non_variants: true
xAtlas:
    description: Joint-call xAtlas gVCFs
    unifier_config:
        min_AQ1: 10
        min_AQ2: 3
        monoallelic_sites_for_lost_alleles: true
        max_alleles_per_site: 150
    genotyper_config:
        required_dp: 1
        allow_partial_data: true
        revise_genotypes: true
        ref_dp_format: RR
        allele_dp_format: VR
        liftover_fields:
            - orig_names: [DP]
              name: DP
              description: '##FORMAT=<ID=DP,Number=1,Type=Integer,Description="Read Depth">'
              type: int
              combi_method: min
              number: basic
              count: 1
            - orig_names: [RR]
              name: RR
              description: '##FORMAT=<ID=RR,Number=1,Type=Integer,Description="Reference Read Depth">'
              type: int
              combi_method: min
              number: basic
              count: 1
            - orig_names: [VR]
              name: VR
              description: '##FORMAT=<ID=VR,Number=1,Type=Integer,Description="Major Variant Read Depth">'
              type: int
              combi_method: max
              number: basic
              count: 1
              ignore_non_variants: true
            - orig_names: [GQ]
              name: GQ
              description: '##FORMAT=<ID=GQ,Number=1,Type=Integer,Description="Genotype Quality">'
              type: int
              number: basic
              combi_method: min
              count: 1
              ignore_non_variants: true
            - orig_names: [PL]
              name: PL
              description: '##FORMAT=<ID=PL,Number=G,Type=Integer,Description="Phred-scaled genotype Likelihoods">'
              type: int
              number: genotype
              combi_method: missing
              count: 0
              ignore_non_variants: true
            - orig_names: [P]
              name: P
              description: '##FORMAT=<ID=P,Number=1,Type=Float,Description="xAtlas variant p-value">'
              from: info
              type: float
              number: basic
              count: 1
              combi_method: missing
              ignore_non_variants: true
            - orig_names: [FILTER]
              name: FT
              description: '##FORMAT=<ID=FT,Number=1,Type=String,Description="FILTER field from sample gVCF (other than PASS)">'
              type: string
              combi_method: semicolon
              number: basic
              count: 1
              ignore_non_variants: true
xAtlas_unfiltered:
    description: Merge xAtlas gVCFs with no QC filters or genotype revision
    unifier_config:
        monoallelic_sites_for_lost_alleles: true
    genotyper_config:
        required_dp: 1
        allow_partial_data: true
        revise_genotypes: false
        ref_dp_format: RR
        allele_dp_format: VR
        liftover_fields:
            - orig_names: [DP]
              name: DP
              description: '##FORMAT=<ID=DP,Number=1,Type=Integer,Description="Read Depth">'
              type: int
              combi_method: min
              number: basic
              count: 1
            - orig_names: [RR]
              name: RR
              description: '##FORMAT=<ID=RR,Number=1,Type=Integer,Description="Reference Read Depth">'
              type: int
              combi_method: min
              number: basic
              count: 1
            - orig_names: [VR]
              name: VR
              description: '##FORMAT=<ID=VR,Number=1,Type=Integer,Description="Major Variant Read Depth">'
              type: int
              combi_method: max
              number: basic
              count: 1
              ignore_non_variants: true
            - orig_names: [GQ]
              name: GQ
              description: '##FORMAT=<ID=GQ,Number=1,Type=Integer,Description="Genotype Quality">'
              type: int
              number: basic
              combi_method: min
              count: 1
              ignore_non_variants: true
            - orig_names: [PL]
              name: PL
              description: '##FORMAT=<ID=PL,Number=G,Type=Integer,Description="Phred-scaled genotype Likelihoods">'
              type: int
              number: genotype
              combi_method: missing
              count: 0
              ignore_non_variants: true
            - orig_names: [P]
              name: P
              description: '##FORMAT=<ID=P,Number=1,Type=Float,Description="xAtlas variant p-value">'
              from: info
              type: float
              number: basic
              count: 1
              combi_method: missing
              ignore_non_variants: true
            - orig_names: [FILTER]
              name: FT
              description: '##FORMAT=<ID=FT,Number=1,Type=String,Description="FILTER field from sample gVCF (other than PASS)">'
              type: string
              combi_method: semicolon
              number: basic
              count: 1
              ignore_non_variants: true
weCall:
    description: Joint-call weCall gVCFs
    unifier_config:
        min_AQ1: 30
        min_AQ2: 30
        min_GQ: 30
        monoallelic_sites_for_lost_alleles: true
        max_alleles_per_site: 32
    genotyper_config:
        required_dp: 1
        revise_genotypes: true
        liftover_fields:
            - orig_names: [MIN_DP, DP]
              name: DP
              description: '##FORMAT=<ID=DP,Number=1,Type=Integer,Description="Read Depth">'
              type: int
              combi_method: min
              number: basic
              count: 1
              ignore_non_variants: true
            - orig_names: [AD]
              name: AD
              description: '##FORMAT=<ID=AD,Number=R,Type=Integer,Description="Allelic depths for the ref and alt alleles in the order listed">'
              type: int
              number: alleles
              combi_method: min
              default_type: zero
              count: 0
            - orig_names: [SBPV]
              name: SBPV
              description: '##FORMAT=<ID=SBPV,Number=A,Type=Float,Description="Strand bias P-value; probability that the fraction of forward reads (VCF) amongst reads supporting alt allele (VC) is more extreme than expected assuming a beta-binomial distribution.">'
              from: info
              type: float
              number: alt
              count: 0
              combi_method: missing
              ignore_non_variants: true
            - orig_names: [GQ]
              name: GQ
              description: '##FORMAT=<ID=GQ,Number=1,Type=Integer,Description="Genotype Quality">'
              type: int
              number: basic
              combi_method: min
              count: 1
              ignore_non_variants: true
            - orig_names: [PL]
              name: PL
              description: '##FORMAT=<ID=PL,Number=G,Type=Integer,Description="Phred-scaled genotype Likelihoods">'
              type: int
              number: genotype
              combi_method: missing
              count: 0
              ignore_non_variants: true
            - orig_names: [FILTER]
              name: FT
              description: '##FORMAT=<ID=FT,Number=1,Type=String,Description="FILTER field from sample gVCF">'
              type: string
              combi_method: semicolon
              number: basic
              count: 1
              ignore_non_variants: true
DeepVariant:
    description: "[EXPERIMENTAL] Merge DeepVariant gVCFs with no QC filters or genotype revision"
    unifier_config:
        min_AQ1: 0
        min_AQ2: 0
        min_GQ: 0
        monoallelic_sites_for_lost_alleles: true
    genotyper_config:
        required_dp: 0
        revise_genotypes: false
        liftover_fields:
            - orig_names: [MIN_DP, DP]
              name: DP
              description: '##FORMAT=<ID=DP,Number=1,Type=Integer,Description="Approximate read depth (reads with MQ=255 or with bad mates are filtered)">'
              type: int
              combi_method: min
              number: basic
              count: 1
              ignore_non_variants: true
            - orig_names: [AD]
              name: AD
              description: '##FORMAT=<ID=AD,Number=R,Type=Integer,Description="Allelic depths for the ref and alt alleles in the order listed">'
              type: int
              number: alleles
              combi_method: min
              default_type: zero
              count: 0
            - orig_names: [GQ]
              name: GQ
              description: '##FORMAT=<ID=GQ,Number=1,Type=Integer,Description="Genotype Quality">'
              type: int
              number: basic
              combi_method: min
              count: 1
              ignore_non_variants: true
            - orig_names: [PL]
              name: PL
              description: '##FORMAT=<ID=PL,Number=G,Type=Integer,Description="Phred-scaled genotype Likelihoods">'
              type: int
              number: genotype
              combi_method: missing
              count: 0
              ignore_non_variants: true
Strelka2:
    description: "[EXPERIMENTAL] Merge Strelka2 gVCFs with no QC filters or genotype revision"
    unifier_config:
        min_AQ1: 0
        min_AQ2: 0
        min_GQ: 0
        monoallelic_sites_for_lost_alleles: true
    genotyper_config:
        required_dp: 0
        revise_genotypes: false
        liftover_fields:
            - orig_names: [MIN_DP, DP, DPI]
              name: DP
              description: '##FORMAT=<ID=DP,Number=1,Type=Integer,Description="Approximate read depth (reads with MQ=255 or with bad mates are filtered)">'
              type: int
              combi_method: min
              number: basic
              count: 1
              ignore_non_variants: true
            - orig_names: [AD]
              name: AD
              description: '##FORMAT=<ID=AD,Number=R,Type=Integer,Description="Allelic depths for the ref and alt alleles in the order listed">'
              type: int
              number: alleles
              combi_method: min
              default_type: zero
              count: 0
              ignore_non_variants: true
            - orig_names: [GQ]
              name: GQ
              description: '##FORMAT=<ID=GQ,Number=1,Type=Integer,Description="Genotype Quality">'
              type: float
              number: basic
              combi_method: min
              count: 1
              ignore_non_variants: true
            - orig_names: [FILTER]
              name: FT
              description: '##FORMAT=<ID=FT,Number=1,Type=String,Description="FILTER field from sample gVCF">'
              type: string
              combi_method: semicolon
              number: basic
              count: 1
              ignore_non_variants: true
)eof";

Status load_config(std::shared_ptr<spdlog::logger> logger,
                   const YAML::Node& config,
                   unifier_config& unifier_cfg,
                   genotyper_config& genotyper_cfg,
                   std::string& config_txt,
                   std::string& config_crc32c,
                   bool more_PL,
                   bool squeeze) {
    Status s;
    if (config["unifier_config"]) {
        S(unifier_config::of_yaml(config["unifier_config"], unifier_cfg));
    }
    if (config["genotyper_config"]) {
        S(genotyper_config::of_yaml(config["genotyper_config"], genotyper_cfg));
    }
    genotyper_cfg.more_PL = more_PL;
    genotyper_cfg.squeeze = squeeze;

    #define WRITE_CONFIG(em)                                   \
        em << YAML::BeginMap                                   \
           << YAML::Key << "unifier_config" << YAML::Value;    \
        S(unifier_cfg.yaml(em));                               \
        em << YAML::Key << "genotyper_config" << YAML::Value;  \
        S(genotyper_cfg.yaml(em));                             \
        em << YAML::EndMap;

    // log a pretty-printed configuration
    YAML::Emitter pretty;
    pretty << YAML::Block;
    WRITE_CONFIG(pretty);
    logger->info("config:\n{}", pretty.c_str());

    // write one-liner configuration for checksumming & VCF header
    YAML::Emitter one_line;
    one_line.SetMapFormat(YAML::Flow);
    one_line.SetSeqFormat(YAML::Flow);
    WRITE_CONFIG(one_line);
    config_txt = one_line.c_str();
    assert(config_txt.find('\n') == string::npos);
    config_crc32c = std::to_string(rocksdb::crc32c::Value(config_txt.c_str(), config_txt.size()));
    logger->info("config CRC32C = {}", config_crc32c);
    return Status::OK();
}

Status load_config(std::shared_ptr<spdlog::logger> logger,
                   const std::string& name,
                   unifier_config& unifier_cfg,
                   genotyper_config& genotyper_cfg,
                   std::string& config_txt,
                   std::string& config_crc32c,
                   bool more_PL,
                   bool squeeze) {
    Status s;
    if (name.size() > 4 && name.substr(name.size() - 4) == ".yml") {
        try {
            logger->info("Loading config YAML file {}", name);
            YAML::Node config = YAML::LoadFile(name);
            if (!config || !config.IsMap()) {
                return Status::IOError("loading configuration YAML file", name);
            }
<<<<<<< HEAD
            return load_config(logger, config, unifier_cfg, genotyper_cfg, config_crc32c, more_PL, squeeze);
=======
            return load_config(logger, config, unifier_cfg, genotyper_cfg, config_txt, config_crc32c, squeeze);
>>>>>>> 448bceb5
        } catch (YAML::Exception& exn) {
            return Status::IOError("loading configuration YAML file", name);
        }
    } else {
        logger->info("Loading config preset {}", name);
        YAML::Node presets = YAML::Load(config_presets_yml);
        if (!presets || !presets.IsMap() || !presets[name] || !presets[name].IsMap()) {
            return Status::NotFound("unknown configuration preset", name);
        }
<<<<<<< HEAD
        return load_config(logger, presets[name], unifier_cfg, genotyper_cfg, config_crc32c, more_PL, squeeze);
=======
        return load_config(logger, presets[name], unifier_cfg, genotyper_cfg, config_txt, config_crc32c, squeeze);
>>>>>>> 448bceb5
    }
}

std::string describe_config_presets() {
    ostringstream os;
    os << setw(16) << "Name" << setw(16) << "CRC32C" << "\tDescription" << endl;
    YAML::Node presets = YAML::Load(config_presets_yml);
    assert(presets && presets.IsMap());
    for (YAML::const_iterator it = presets.begin(); it != presets.end(); ++it) {
        unifier_config uc;
        genotyper_config gc;
        std::string config_txt, config_crc32c;
        auto logger = spdlog::create<spdlog::sinks::null_sink_st>("null");
<<<<<<< HEAD
        Status s = load_config(logger, it->second, uc, gc, config_crc32c, false, false);
=======
        Status s = load_config(logger, it->second, uc, gc, config_txt, config_crc32c, false);
>>>>>>> 448bceb5
        spdlog::drop("null");
        if (s.ok()) {
            os << setw(16) << it->first.as<string>();
            os << setw(16) << config_crc32c;
            if (it->second["description"]) {
                os << "\t" << it->second["description"].Scalar();
            }
            os << endl;
        }
    }
    return os.str();
}

RocksKeyValue::prefix_spec* GLnexus_prefix_spec() {
    static unique_ptr<RocksKeyValue::prefix_spec> p;
    if (!p) {
        p = make_unique<RocksKeyValue::prefix_spec>("bcf", BCFKeyValueDataPrefixLength());
    }
    return p.get();
}


// Initialize a database
Status db_init(std::shared_ptr<spdlog::logger> logger,
               const string &dbpath,
               const string &exemplar_gvcf,
               vector<pair<string,size_t>> &contigs,
               size_t bucket_size) {
    Status s;
    logger->info("init database, exemplar_vcf={}", exemplar_gvcf);
    if (check_dir_exists(dbpath)) {
        return Status::IOError("Database directory already exists", dbpath);
    }

    // load exemplar contigs
    unique_ptr<vcfFile, void(*)(vcfFile*)> vcf(bcf_open(exemplar_gvcf.c_str(), "r"),
                                               [](vcfFile* f) { bcf_close(f); });
    if (!vcf) {
        return Status::IOError("Failed to open exemplar gVCF file at ", exemplar_gvcf);
    }
    unique_ptr<bcf_hdr_t, void(*)(bcf_hdr_t*)> hdr(bcf_hdr_read(vcf.get()), &bcf_hdr_destroy);
    if (!hdr) {
        return Status::IOError("Failed to read gVCF file header from", exemplar_gvcf);
    }
    int ncontigs = 0;
    const char **contignames = bcf_hdr_seqnames(hdr.get(), &ncontigs);
    for (int i = 0; i < ncontigs; i++) {
        if (hdr->id[BCF_DT_CTG][i].val == nullptr) {
            return Status::Invalid("Invalid gVCF header in ", exemplar_gvcf);
        }
        contigs.push_back(make_pair(string(contignames[i]),
                                    hdr->id[BCF_DT_CTG][i].val->info[0]));
    }
    free(contignames);

    // create and initialize the database
    RocksKeyValue::config cfg;
    cfg.pfx = GLnexus_prefix_spec();
    unique_ptr<KeyValue::DB> db;
    S(RocksKeyValue::Initialize(dbpath, cfg, db));
    S(BCFKeyValueData::InitializeDB(db.get(), contigs, bucket_size));

    // report success
    logger->info("Initialized GLnexus database in {}", dbpath);
    logger->info("bucket size: {}", bucket_size);

    stringstream ss;
    ss << "contigs:";
    for (const auto& contig : contigs) {
        ss << " " << contig.first;
    }
    logger->info(ss.str());
    S(db->flush());
    db.reset();

    return Status::OK();
}


Status db_get_contigs(std::shared_ptr<spdlog::logger> logger,
                      const string &dbpath,
                      std::vector<std::pair<std::string,size_t> > &contigs) {
    Status s;
    logger->info("db_get_contigs {}", dbpath);

    RocksKeyValue::config cfg;
    cfg.mode = RocksKeyValue::OpenMode::READ_ONLY;
    cfg.pfx = GLnexus_prefix_spec();
    unique_ptr<KeyValue::DB> db;
    S(RocksKeyValue::Open(dbpath, cfg, db));
    {
        unique_ptr<BCFKeyValueData> data;
        S(BCFKeyValueData::Open(db.get(), data));
        S(data->contigs(contigs));
    }

    return Status::OK();
}

Status db_bulk_load(std::shared_ptr<spdlog::logger> logger,
                    size_t mem_budget, size_t nr_threads,
                    const vector<string> &gvcfs,
                    const string &dbpath,
                    const vector<range> &ranges_i,
                    std::vector<std::pair<std::string,size_t> > &contigs, // output param
                    bool delete_gvcf_after_load) {
    Status s;

    if (nr_threads == 0) {
        nr_threads = std::thread::hardware_concurrency();
    }

    set<range> ranges;
    for (auto &r : ranges_i)
        ranges.insert(r);

    // open the database
    RocksKeyValue::config cfg;
    cfg.mode = RocksKeyValue::OpenMode::BULK_LOAD;
    cfg.pfx = GLnexus_prefix_spec();
    cfg.mem_budget = mem_budget;
    cfg.thread_budget = nr_threads;
    unique_ptr<KeyValue::DB> db;
    S(RocksKeyValue::Open(dbpath, cfg, db));
    unique_ptr<BCFKeyValueData> data;
    S(BCFKeyValueData::Open(db.get(), data));

    unique_ptr<MetadataCache> metadata;
    S(MetadataCache::Start(*data, metadata));
    contigs = metadata->contigs();

     if (ranges.size()) {
        ostringstream ss;
        for (const auto& rng : ranges) {
            ss << " " << rng.str(contigs);
        }
        logger->info("Beginning bulk load of records overlapping: {}", ss.str());
    } else {
        logger->info("Beginning bulk load with no range filter.");
    }

    ctpl::thread_pool threadpool(nr_threads);
    vector<future<Status>> statuses;
    set<string> datasets_loaded;
    BCFKeyValueData::import_result stats;
    mutex mu;
    string dataset;

    // load the gVCFs on the thread pool
    for (const auto& gvcf : gvcfs) {
        // infer dataset name as the gVCF filename minus path and extension
        size_t p = gvcf.find_last_of('/');
        if (p != string::npos && p < gvcf.size()-1) {
            dataset = gvcf.substr(p+1);
        } else {
            dataset = gvcf;
        }
        for (const string& ext : {".bgzip",".gz",".gvcf",".g.vcf",".vcf"}) {
            if (dataset.size() > ext.size()) {
                p = dataset.size() - ext.size();
                if (dataset.rfind(ext) == p) {
                    dataset.erase(p);
                }
            }
        }

        auto fut = threadpool.push([&, gvcf, dataset](int tid) {
                BCFKeyValueData::import_result rslt;
                Status ls = data->import_gvcf(*metadata, dataset, gvcf, ranges, rslt);
                if (ls.ok()) {
                    if (delete_gvcf_after_load && unlink(gvcf.c_str())) {
                        logger->warn("Loaded {} successfully, but failed deleting it afterwards.", gvcf);
                    }
                    lock_guard<mutex> lock(mu);
                    if (rslt.records == 0) {
                        logger->warn("No data loaded from {} after range and other filters.", gvcf);
                    }
                    stats += rslt;
                    datasets_loaded.insert(dataset);
                    size_t n = datasets_loaded.size();
                    if (n % 100 == 0) {
                        logger->info("{} ({})...", n, dataset);
                    }
                }
                return ls;
            });
        statuses.push_back(move(fut));
        dataset.clear();
    }

    // collect results
    vector<pair<string,Status>> failures;
    for (size_t i = 0; i < gvcfs.size(); i++) {
        Status s_i(move(statuses[i].get()));
        if (!s_i.ok()) {
            failures.push_back(make_pair(gvcfs[i],move(s_i)));
        }
    }

    // report results
    logger->info("Loaded {} datasets with {} samples; {} bytes in {} BCF records ({} duplicate) in {} buckets. Bucket max {} bytes, {} records. {} BCF records skipped due to caller-specific exceptions",
                 datasets_loaded.size(), stats.samples.size(), stats.bytes,
                 stats.records, stats.duplicate_records,
                 stats.buckets, stats.max_bytes, stats.max_records, stats.skipped_records);

    // call all_samples_sampleset to create the sample set including
    // the newly loaded ones. By doing this now we make it possible
    // for other CLI functions to open the database in purely read-
    // only mode (since the sample set has to get written into the
    // database to be used)
    string sampleset;
    S(data->all_samples_sampleset(sampleset));
    logger->info("Created sample set {}", sampleset);

    if (failures.size()) {
        for (const auto& p : failures) {
            logger->error("{} {}", p.first, p.second.str());
        }
        return Status::Failure("One or more gVCF inputs failed validation or database loading; check log for details.");
    }

    logger->info("Flushing and compacting database...");
    S(db->flush());
    db.reset();
    logger->info("Bulk load complete!");
    return Status::OK();
}

Status discover_alleles(std::shared_ptr<spdlog::logger> logger,
                        size_t mem_budget, size_t nr_threads,
                        const string &dbpath,
                        const vector<range> &ranges,
                        const std::vector<std::pair<std::string,size_t> > &contigs,
                        discovered_alleles &dsals,
                        unsigned &sample_count) {
    Status s;
    unique_ptr<KeyValue::DB> db;
    unique_ptr<BCFKeyValueData> data;
    dsals.clear();

    if (nr_threads == 0) {
        nr_threads = std::thread::hardware_concurrency();
    }

    // open the database in read-only mode
    RocksKeyValue::config cfg;
    cfg.mode = RocksKeyValue::OpenMode::READ_ONLY;
    cfg.pfx = GLnexus_prefix_spec();
    cfg.mem_budget = mem_budget;
    cfg.thread_budget = nr_threads;
    S(RocksKeyValue::Open(dbpath, cfg, db));
    S(BCFKeyValueData::Open(db.get(), data));

    // start service, discover alleles
    service_config svccfg;
    svccfg.threads = nr_threads;
    unique_ptr<Service> svc;
    S(Service::Start(svccfg, *data, *data, svc));

    string sampleset;
    S(data->all_samples_sampleset(sampleset));
    logger->info("found sample set {}", sampleset);

    logger->info("discovering alleles in {} range(s)", ranges.size());
    vector<discovered_alleles> valleles;
    S(svc->discover_alleles(sampleset, ranges, sample_count, valleles));

    for (auto it = valleles.begin(); it != valleles.end(); ++it) {
        S(merge_discovered_alleles(*it, dsals));
        it->clear(); // free some memory
    }
    logger->info("discovered {} alleles", dsals.size());
    return Status::OK();
}

Status unify_sites(std::shared_ptr<spdlog::logger> logger,
                   const unifier_config &unifier_cfg,
                   const vector<pair<string,size_t> > &contigs,
                   discovered_alleles &dsals,
                   unsigned sample_count,
                   vector<unified_site> &sites,
                   unifier_stats& stats) {
    Status s;
    S(unified_sites(unifier_cfg, sample_count, dsals, sites, stats));

    // sanity check, sites are in-order
    if (sites.size() > 1) {
        auto p = sites.begin();
        for (auto q = p+1; q != sites.end(); ++p, ++q) {
            if (q->pos < p->pos) {
                return Status::Failure(
                    "BUG: unified sites failed sanity check -- sites are out of order",
                    p->pos.str(contigs)  + " " + q->pos.str(contigs));
            }
        }
    }

    return Status::OK();
}


Status genotype(std::shared_ptr<spdlog::logger> logger,
                size_t mem_budget, size_t nr_threads,
                const string &dbpath,
                const genotyper_config &genotyper_cfg,
                const vector<unified_site> &sites,
                const vector<string>& extra_header_lines,
                const string &output_filename) {
    Status s;
    logger->info("Lifting over {} fields", genotyper_cfg.liftover_fields.size());

    if (nr_threads == 0) {
        nr_threads = std::thread::hardware_concurrency();
    }

    // open the database in read-only mode
    RocksKeyValue::config cfg;
    cfg.mode = RocksKeyValue::OpenMode::READ_ONLY;
    cfg.pfx = GLnexus_prefix_spec();
    cfg.mem_budget = mem_budget;
    cfg.thread_budget = nr_threads;
    unique_ptr<KeyValue::DB> db;
    S(RocksKeyValue::Open(dbpath, cfg, db));
    unique_ptr<BCFKeyValueData> data;
    S(BCFKeyValueData::Open(db.get(), data));

    std::vector<std::pair<std::string,size_t> > contigs;
    S(data->contigs(contigs));

    // start service, discover alleles, unify sites, genotype sites
    service_config svccfg;
    svccfg.threads = nr_threads;
    svccfg.extra_header_lines = extra_header_lines;
    unique_ptr<Service> svc;
    S(Service::Start(svccfg, *data, *data, svc));

    string sampleset;
    S(data->all_samples_sampleset(sampleset));
    logger->info("found sample set {}", sampleset);

    S(svc->genotype_sites(genotyper_cfg, sampleset, sites, output_filename));
    logger->info("genotyping complete!");

    auto stalls_ms = svc->threads_stalled_ms();
    if (stalls_ms) {
        logger->info("worker threads were cumulatively stalled for {}ms", stalls_ms);
    }

    std::shared_ptr<StatsRangeQuery> statsRq = data->getRangeStats();
    logger->info(statsRq->str());

    return Status::OK();
}

Status compare_db_itertion_algorithms(std::shared_ptr<spdlog::logger> logger,
                                      const std::string &dbpath,
                                      int n_iter) {
    Status s;

    unique_ptr<KeyValue::DB> db;
    RocksKeyValue::config cfg;
    cfg.mode = RocksKeyValue::OpenMode::READ_ONLY;
    cfg.pfx = GLnexus_prefix_spec();
    S(RocksKeyValue::Open(dbpath, cfg, db));

    unique_ptr<BCFKeyValueData> data;
    S(BCFKeyValueData::Open(db.get(), data));

    unique_ptr<MetadataCache> metadata;
    S(MetadataCache::Start(*data, metadata));

    string sampleset;
    S(data->all_samples_sampleset(sampleset));
    logger->info("using sample set {}", sampleset);

    // get samples and datasets
    shared_ptr<const set<string>> samples, datasets;
    S(metadata->sampleset_datasets(sampleset, samples, datasets));

    // compare queries
    S(compare_queries::compare_n_queries(n_iter, *data, *metadata, sampleset));
    return Status::OK();
}

}}}<|MERGE_RESOLUTION|>--- conflicted
+++ resolved
@@ -909,11 +909,7 @@
             if (!config || !config.IsMap()) {
                 return Status::IOError("loading configuration YAML file", name);
             }
-<<<<<<< HEAD
-            return load_config(logger, config, unifier_cfg, genotyper_cfg, config_crc32c, more_PL, squeeze);
-=======
-            return load_config(logger, config, unifier_cfg, genotyper_cfg, config_txt, config_crc32c, squeeze);
->>>>>>> 448bceb5
+            return load_config(logger, config, unifier_cfg, genotyper_cfg, config_txt, config_crc32c, more_PL, squeeze);
         } catch (YAML::Exception& exn) {
             return Status::IOError("loading configuration YAML file", name);
         }
@@ -923,11 +919,7 @@
         if (!presets || !presets.IsMap() || !presets[name] || !presets[name].IsMap()) {
             return Status::NotFound("unknown configuration preset", name);
         }
-<<<<<<< HEAD
-        return load_config(logger, presets[name], unifier_cfg, genotyper_cfg, config_crc32c, more_PL, squeeze);
-=======
-        return load_config(logger, presets[name], unifier_cfg, genotyper_cfg, config_txt, config_crc32c, squeeze);
->>>>>>> 448bceb5
+        return load_config(logger, presets[name], unifier_cfg, genotyper_cfg, config_txt, config_crc32c, more_PL, squeeze);
     }
 }
 
@@ -941,11 +933,7 @@
         genotyper_config gc;
         std::string config_txt, config_crc32c;
         auto logger = spdlog::create<spdlog::sinks::null_sink_st>("null");
-<<<<<<< HEAD
-        Status s = load_config(logger, it->second, uc, gc, config_crc32c, false, false);
-=======
-        Status s = load_config(logger, it->second, uc, gc, config_txt, config_crc32c, false);
->>>>>>> 448bceb5
+        Status s = load_config(logger, it->second, uc, gc, config_txt, config_crc32c, false, false);
         spdlog::drop("null");
         if (s.ok()) {
             os << setw(16) << it->first.as<string>();

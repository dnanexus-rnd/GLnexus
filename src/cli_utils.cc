#include "cli_utils.h"
#include "ctpl_stl.h"
#include <exception>
#include <fts.h>
#include <fstream>
#include <iostream>
#include <regex>
#include <sstream>
#include <sys/types.h>
#include <sys/stat.h>
#include <unistd.h>
#include "crc32c.h"
#include "service.h"
#include "compare_queries.h"
#include "spdlog/sinks/null_sink.h"

#include "BCFKeyValueData.h"

// This file has utilities employed by the glnexus applet.
using namespace std;

extern "C"
{
  // weak symbol: resolved at runtime by the linker if we are using jemalloc, nullptr otherwise
  int mallctl(const char *name, void *oldp, size_t *oldlenp, void *newp, size_t newlen) __attribute__((weak));
}

namespace GLnexus {
namespace cli {
namespace utils {

bool detect_jemalloc(std::shared_ptr<spdlog::logger> logger) {
    char *v = nullptr;
    size_t s = sizeof(v);
    if (!mallctl || mallctl("version", &v, &s, nullptr, 0), !v) {
        logger->warn("jemalloc absent, which will impede performance with high thread counts. See https://github.com/dnanexus-rnd/GLnexus/wiki/Performance");
        return false;
    }
    logger->info("detected jemalloc {}", v);
    return true;
}

// Parse a range like chr1:1000-2000. The item can also just be the name of a
// contig, in which case it gets mapped to the contig's full length.
bool parse_range(const vector<pair<string,size_t> >& contigs,
                 const string& range_txt, range& ans) {
    static regex re_range("([^:]+):([0-9,]+)-([0-9,]+)");

    string contig = range_txt;
    size_t beg=1, end=0;

    smatch sm;
    if (regex_match(range_txt, sm, re_range)) {
        assert(sm.size() == 4);
        contig = sm[1];
        string sbeg = sm[2], send = sm[3];
        sbeg.erase(std::remove(sbeg.begin(), sbeg.end(), ','), sbeg.end());
        send.erase(std::remove(send.begin(), send.end(), ','), send.end());
        beg = strtoul(sbeg.c_str(), nullptr, 10);
        end = strtoul(send.c_str(), nullptr, 10);
    }

    int rid=0;
    while (rid < contigs.size() && contig != contigs[rid].first) rid++;
    if (rid >= contigs.size()) {
        return false;
    }
    end = end>0 ? end : contigs[rid].second;
    if (beg < 1 || beg >= end) {
        return false;
    }
    ans = range(rid, beg-1, end);
    return true;
}

// parse a comma-separated list of ranges
bool parse_ranges(const vector<pair<string,size_t> >& contigs,
                  const string& ranges, vector<range>& ans) {
    ans.clear();

    string item;
    stringstream ss(ranges);
    while (std::getline(ss, item, ',')) {
        range range(-1,-1,-1);
        if (!parse_range(contigs, item, range)) {
            return false;
        }
        ans.push_back(range);
    }

    return true;
}

Status parse_bed_file(std::shared_ptr<spdlog::logger> logger,
                      const string &bedfilename,
                      const vector<pair<string,size_t> > &contigs,
                      vector<range> &ranges) {
    if (bedfilename.empty()) {
        return Status::Invalid("Empty bed file");
    }
    if (!check_file_exists(bedfilename)) {
        return Status::IOError("bed file does not exist", bedfilename);
    }

    // read BED file
    string line;
    ifstream bedfile(bedfilename);
    while (getline(bedfile, line)) {
        istringstream linestream(line);
        string rname, beg_txt, end_txt;
        linestream >> rname >> beg_txt >> end_txt;
        if (linestream.bad() || rname.empty() || beg_txt.empty() || end_txt.empty()) {
            return Status::IOError("Error reading ", bedfilename + " " + line);
        }
        int rid = 0;
        for(; rid<contigs.size(); rid++)
            if (contigs[rid].first == rname)
                break;
        if (rid == contigs.size()) {
            return Status::Invalid("Unknown contig ", rname);
        }
        errno = 0;
        ranges.push_back(range(rid,
                               strtol(beg_txt.c_str(), nullptr, 10),
                               strtol(end_txt.c_str(), nullptr, 10)));
        if (errno) {
            return Status::IOError("Error reading ", bedfilename + " " + line);
        }
    }
    if (bedfile.bad() || !bedfile.eof()) {
        return Status::IOError( "Error reading ", bedfilename);
    }

    sort(ranges.begin(), ranges.end());
    for (auto& query : ranges) {
        if (query.beg < 0 || query.end < 1 || query.end <= query.beg) {
            return Status::Invalid("query range ", query.str(contigs));
        }
        if (query.end > contigs[query.rid].second) {
            query.end = contigs[query.rid].second;
            logger->warn("Truncated query range at end of contig: {}", query.str(contigs));
        }
    }

    // make an orderly pass on the ranges, and verify that there are no overlaps.
    if (ranges.size() > 1) {
        const range &prev = *(ranges.begin());
        for (auto it = ranges.begin() + 1; it != ranges.end(); ++it) {
            if (prev.overlaps(*it))
                return Status::Invalid("overlapping ranges ", prev.str(contigs) + " " + it->str(contigs));
        }
    }

    return Status::OK();
}


Status LoadYAMLFile(const string& filename, YAML::Node &node) {
    if (filename.size() == 0)
        return Status::Invalid("The YAML file must be specified");

    try {
        node = YAML::LoadFile(filename);
    } catch (exception &e) {
        return Status::Invalid("Error loading yaml file ", filename);
    }

    if (node.IsNull())
        return Status::NotFound("bad YAML file", filename);
    return Status::OK();
}

Status yaml_of_contigs(const std::vector<std::pair<std::string,size_t> > &contigs,
                       YAML::Emitter &yaml) {
    yaml << YAML::BeginSeq;
    for (const std::pair<string,size_t> &pr : contigs) {
        yaml << YAML::BeginMap;
        yaml << YAML::Key << "name";
        yaml << YAML::Value << pr.first;
        yaml << YAML::Key << "size";
        yaml << YAML::Value << pr.second;
        yaml << YAML::EndMap;
    }
    yaml << YAML::EndSeq;

    return Status::OK();
}

Status contigs_of_yaml(const YAML::Node& yaml,
                       std::vector<std::pair<std::string,size_t> > &contigs) {
    contigs.clear();

    // read contigs
    if (!yaml.IsSequence()) {
        return Status::Invalid("contigs should be a yaml sequence");
    }
    for (auto p = yaml.begin(); p != yaml.end(); ++p) {
        const std::string name = (*p)["name"].as<std::string>();
        size_t size = (*p)["size"].as<size_t>();
        contigs.push_back(make_pair(name, size));
    }

    return Status::OK();
}

// We write the stream as follows:
//
// ---
// N, contigs
// ---
// allele 1
// ---
// allele 2
// ---
// etc.
// allele N
// ...
//
// Each element is transformed to YAML, and then written to the output stream.
// This generates the document in pieces, while keeping it valid YAML.
Status yaml_stream_of_discovered_alleles(unsigned N, const std::vector<std::pair<std::string,size_t> > &contigs,
                                         const discovered_alleles &dsals,
                                         std::ostream &os) {
    Status s;

    // write the contigs
    {
        os << "---" << endl;
        YAML::Emitter yaml;
        yaml << YAML::BeginMap;
        yaml << YAML::Key << "N" << YAML::Value << N;
        yaml << YAML::Key << "contigs" << YAML::Value;
        S(yaml_of_contigs(contigs, yaml));
        yaml << YAML::EndMap;
        os << yaml.c_str() << endl;
    }

    // Write alleles
    for (auto &pr : dsals) {
        os << "---" << endl;
        YAML::Emitter yaml;
        S(yaml_of_one_discovered_allele(pr.first, pr.second, contigs, yaml));
        os << yaml.c_str() << endl;
    }

    // special notation for end-of-file
    os << "..." << endl;

    return Status::OK();
}


static string yaml_begin_doc = "---";
static string yaml_end_doc_list = "...";

// Verify the document begins with '---' line. Move the stream position to the next line.
static Status yaml_verify_begin_doc_list(std::istream &is) {
    try {
        string marker;
        std::getline(is, marker);
        if (marker != yaml_begin_doc)
            return Status::Invalid("document does not start with `---`");
        return Status::OK();
    } catch (exception e) {
        string err = e.what();
        return Status::Failure("exception caught in yaml_verify_begin_doc_list: ", err);
    }
}

// Verify that we have reached the end of the file
static Status yaml_verify_eof(std::istream &is) {
    try {
        // The end-of-file flag is lit up only after reading past the
        // end of file
        char c;
        is.get(c);
        if (!is.eof()) {
            return Status::Invalid("Found YAML end-of-document marker, but there is unread data");
        }
        return Status::OK();
    } catch (exception e) {
        string err = e.what();
        return Status::Failure("exception caught in yaml_verify_eof: ", err);
    }
}

// In a YAML document built as a of document list, get the next document.
//
// Notes:
// -  Catch any exceptions, and convert to bad status
static Status yaml_get_next_document(std::istream &is,
                                     YAML::Node &ans,
                                     string& next_marker) {
    try {
        stringstream ss;

        while (is.good() && !is.eof()) {
            string line;
            std::getline(is, line);
            if (line.size() == 3) {
                // check if we reached the end of this top level document
                if (line == yaml_begin_doc ||
                    line == yaml_end_doc_list) {
                    // We have the entire document in memory. Convert to
                    // a YAML node and return.
                    next_marker = line;
                    ans = std::move(YAML::Load(ss.str()));
                    return Status::OK();
                }
            }
            ss.write(line.c_str(), line.size());
            ss.write("\n", 1);
        }

        if (!is.good())
            return Status::IOError("reading yaml stream");
        return Status::Invalid("premature end of document, did not find end-of-document marker");
    } catch (exception e) {
        string err = e.what();
        return Status::Failure("exception caught in yaml_get_next_document: ", err);
    }
}


Status discovered_alleles_of_yaml_stream(std::istream &is,
                                         unsigned &N, std::vector<std::pair<std::string,size_t> > &contigs,
                                         discovered_alleles &dsals) {
    Status s;
    string next_marker;

    contigs.clear();
    dsals.clear();
    S(yaml_verify_begin_doc_list(is));

    // The first top-level document has N & contigs
    {
        YAML::Node doc;
        S(yaml_get_next_document(is, doc, next_marker));

        if (!doc.IsMap()) return Status::Invalid("discovered alleles header missing");
        if (!doc["N"] || !doc["N"].IsScalar()) return Status::Invalid("discovered alleles header missing N");
        N = doc["N"].as<unsigned>();

        if (!doc["contigs"] || !doc["contigs"].IsSequence()) return Status::Invalid("discovered alleles header missing contigs");
        S(contigs_of_yaml(doc["contigs"], contigs));
    }

    // All other documents are discovered-alleles
    while (next_marker != yaml_end_doc_list) {
        YAML::Node doc;
        S(yaml_get_next_document(is, doc, next_marker));

        allele allele(range(-1,-1,-1), "A");
        discovered_allele_info ainfo;

        S(one_discovered_allele_of_yaml(doc, contigs, allele, ainfo));
        dsals[allele] = ainfo;
    }
    S(yaml_verify_eof(is));

    if (contigs.size() == 0)
        return Status::Invalid("Empty contigs");
    return Status::OK();
}

// Write the discovered alleles to a file
Status yaml_write_discovered_alleles_to_file(const discovered_alleles &dsals,
                                             const vector<pair<string,size_t>> &contigs,
                                             unsigned int sample_count,
                                             const string &filename) {
    Status s;

    ofstream ofs(filename, std::ofstream::out | std::ofstream::trunc);
    if (ofs.bad())
        return Status::IOError("could not open file for writing", filename);
    S(yaml_stream_of_discovered_alleles(sample_count, contigs, dsals, ofs));
    ofs.close();

    return Status::OK();
}

// Serialize the unified sites to yaml format.
//
Status yaml_stream_of_unified_sites(const std::vector<unified_site> &sites,
                                    const std::vector<std::pair<std::string,size_t> > &contigs,
                                    std::ostream &os) {
    Status s;
    for (auto& u_site : sites) {
        os << "---" << endl;
        YAML::Emitter yaml;
        S(u_site.yaml(contigs, yaml));
        os << yaml.c_str() << endl;
    }

    // special notation for end-of-file
    os << "..." << endl;
    return Status::OK();
}

// Write the unified-sites to a file
Status write_unified_sites_to_file(const vector<unified_site> &sites,
                                   const vector<pair<string,size_t>> &contigs,
                                   const string &filename) {
    Status s;

    ofstream ofs(filename, std::ofstream::out | std::ofstream::trunc);
    if (ofs.bad())
        return Status::IOError("could not open file for writing", filename);

    S(utils::yaml_stream_of_unified_sites(sites, contigs, ofs));
    ofs.close();

    return Status::OK();
}

// Load the unified-sites from a file in yaml format.
//
Status unified_sites_of_yaml_stream(std::istream &is,
                                    const std::vector<std::pair<std::string,size_t> > &contigs,
                                    std::vector<unified_site> &sites) {
    Status s;
    string next_marker;
    sites.clear();

    S(yaml_verify_begin_doc_list(is));

    // Read a list of documents representing unified-sites
    do {
        YAML::Node doc;
        S(yaml_get_next_document(is, doc, next_marker));
        unified_site u_site(range(-1, -1, -1));
        S(unified_site::of_yaml(doc, contigs, u_site));
        sites.push_back(u_site);
    } while (next_marker != yaml_end_doc_list);

    S(yaml_verify_eof(is));
    return Status::OK();
}

// Check if a file exists
bool check_file_exists(const string &filename) {
    ifstream ifs(filename);
    if (!ifs) {
        return false;
    }
    return true;
}

bool check_dir_exists(const string &path) {
    struct stat info;

    if (stat(path.c_str(), &info) != 0) {
        // Could not access the directory
        return false;
    }
    if (info.st_mode & S_IFDIR) {
        return true;
    }
    return false;
}


// hard-coded configuration presets for unifier & genotyper. TODO: these
// should reside in some user-modifiable yml file
static const char* config_presets_yml = R"eof(
gatk:
    description: Merge and joint-call GATK-style gVCFs
    unifier_config:
        min_AQ1: 70
        min_AQ2: 40
        min_GQ: 40
        monoallelic_sites_for_lost_alleles: true
    genotyper_config:
        required_dp: 1
        revise_genotypes: true
        liftover_fields:
            - orig_names: [DP, MIN_DP]
              name: DP
              description: '##FORMAT=<ID=DP,Number=1,Type=Integer,Description="Approximate read depth (reads with MQ=255 or with bad mates are filtered)">'
              type: int
              combi_method: min
              number: basic
              count: 1
            - orig_names: [AD]
              name: AD
              description: '##FORMAT=<ID=AD,Number=.,Type=Integer,Description="Allelic depths for the ref and alt alleles in the order listed">'
              type: int
              number: alleles
              combi_method: min
              default_type: zero
              count: 0
            - orig_names: [SB]
              name: SB
              description: '##FORMAT=<ID=SB,Number=4,Type=Integer,Description="Per-sample component statistics which comprise the Fishers Exact Test to detect strand bias.">'
              type: int
              combi_method: missing
              number: basic
              count: 4
<<<<<<< HEAD
gatk_unfiltered:
    description: Merge GATK-style gVCFs with no filtering or genotype revision.
    unifier_config:
        min_AQ1: 0
        min_AQ2: 0
        min_GQ: 0
        monoallelic_sites_for_lost_alleles: true
    genotyper_config:
        required_dp: 1
        revise_genotypes: false
        liftover_fields:
=======
>>>>>>> 581e3802
            - orig_names: [GQ]
              name: GQ
              description: '##FORMAT=<ID=GQ,Number=1,Type=Integer,Description="Genotype Quality">'
              type: int
              number: basic
              combi_method: min
              count: 1
              ignore_non_variants: true
            - orig_names: [PL]
              name: PL
              description: '##FORMAT=<ID=PL,Number=G,Type=Integer,Description="Phred-scaled genotype Likelihoods">'
              type: int
              number: genotype
              combi_method: missing
              count: 0
              ignore_non_variants: true
gatk_unfiltered:
    description: Merge GATK-style gVCFs with no filtering or genotype revision.
    unifier_config:
        min_AQ1: 0
        min_AQ2: 0
        min_GQ: 0
        monoallelic_sites_for_lost_alleles: true
    genotyper_config:
        required_dp: 1
        revise_genotypes: false
        liftover_fields:
            - orig_names: [DP, MIN_DP]
              name: DP
              description: '##FORMAT=<ID=DP,Number=1,Type=Integer,Description="Approximate read depth (reads with MQ=255 or with bad mates are filtered)">'
              type: int
              combi_method: min
              number: basic
              count: 1
            - orig_names: [AD]
              name: AD
              description: '##FORMAT=<ID=AD,Number=.,Type=Integer,Description="Allelic depths for the ref and alt alleles in the order listed">'
              type: int
              number: alleles
              combi_method: min
              default_type: zero
              count: 0
            - orig_names: [SB]
              name: SB
              description: '##FORMAT=<ID=SB,Number=4,Type=Integer,Description="Per-sample component statistics which comprise the Fishers Exact Test to detect strand bias.">'
              type: int
              combi_method: missing
              number: basic
              count: 4
            - orig_names: [GQ]
              name: GQ
              description: '##FORMAT=<ID=GQ,Number=1,Type=Integer,Description="Genotype Quality">'
              type: int
              number: basic
              combi_method: min
              count: 1
              ignore_non_variants: true
            - orig_names: [PL]
              name: PL
              description: '##FORMAT=<ID=PL,Number=G,Type=Integer,Description="Phred-scaled genotype Likelihoods">'
              type: int
              number: genotype
              combi_method: missing
              count: 0
              ignore_non_variants: true
xAtlas:
    unifier_config:
        min_AQ1: 60
        min_AQ2: 40
        drop_filtered: true
        monoallelic_sites_for_lost_alleles: true
        max_alleles_per_site: 150
    genotyper_config:
        required_dp: 0
        allow_partial_data: true
        revise_genotypes: true
        # TODO: ref_dp_format=DPX[0] would be more precise
        ref_dp_format: DP
        liftover_fields:
            - orig_names: [GQ]
              name: GQ
              description: '##FORMAT=<ID=GQ,Number=1,Type=Integer,Description="Genotype Quality">'
              type: int
              number: basic
              combi_method: min
              count: 1
              ignore_non_variants: true
            - orig_names: [PL]
              name: PL
              description: '##FORMAT=<ID=PL,Number=G,Type=Integer,Description="Phred-scaled genotype Likelihoods">'
              type: int
              number: genotype
              combi_method: missing
              count: 0
              ignore_non_variants: true
            - orig_names: [P]
              name: P
              description: '##FORMAT=<ID=P,Number=1,Type=Float,Description="xAtlas variant p-value">'
              from: info
              type: float
              number: basic
              count: 1
              combi_method: missing
              ignore_non_variants: true
            - orig_names: [DP]
              name: DP
              description: '##FORMAT=<ID=DP,Number=1,Type=Integer,Description="Read Depth">'
              type: int
              combi_method: min
              number: basic
              count: 1
            - orig_names: [RR]
              name: RR
              description: '##FORMAT=<ID=RR,Number=1,Type=Integer,Description="Reference Read Depth">'
              type: int
              combi_method: min
              number: basic
              count: 1
            - orig_names: [VR]
              name: VR
              description: '##FORMAT=<ID=VR,Number=1,Type=Integer,Description="Major Variant Read Depth">'
              type: int
              combi_method: min
              number: basic
              count: 1
              ignore_non_variants: true
            - orig_names: [FILTER]
              name: FT
              description: '##FORMAT=<ID=FT,Number=1,Type=String,Description="FILTER field from sample gVCF (other than PASS)">'
              type: string
              combi_method: missing
              number: basic
              count: 1
              ignore_non_variants: true
xAtlas_unfiltered:
    unifier_config:
        monoallelic_sites_for_lost_alleles: true
    genotyper_config:
        required_dp: 0
        allow_partial_data: true
        revise_genotypes: false
        # TODO: ref_dp_format=DPX[0] would be more precise
        ref_dp_format: DP
        liftover_fields:
            - orig_names: [GQ]
              name: GQ
              description: '##FORMAT=<ID=GQ,Number=1,Type=Integer,Description="Genotype Quality">'
              type: int
              number: basic
              combi_method: min
              count: 1
              ignore_non_variants: true
<<<<<<< HEAD
            - orig_names: [PL]
              name: PL
              description: '##FORMAT=<ID=PL,Number=G,Type=Integer,Description="Phred-scaled genotype Likelihoods">'
              type: int
              number: genotype
              combi_method: missing
              count: 0
              ignore_non_variants: true
            - orig_names: [P]
              name: P
              description: '##FORMAT=<ID=P,Number=1,Type=Float,Description="xAtlas variant p-value">'
              from: info
              type: float
              number: basic
              count: 1
              combi_method: missing
              ignore_non_variants: true
=======
>>>>>>> 581e3802
            - orig_names: [DP]
              name: DP
              description: '##FORMAT=<ID=DP,Number=1,Type=Integer,Description="Read Depth">'
              type: int
              combi_method: min
              number: basic
              count: 1
            - orig_names: [RR]
              name: RR
              description: '##FORMAT=<ID=RR,Number=1,Type=Integer,Description="Reference Read Depth">'
              type: int
              combi_method: min
              number: basic
              count: 1
            - orig_names: [VR]
              name: VR
              description: '##FORMAT=<ID=VR,Number=1,Type=Integer,Description="Major Variant Read Depth">'
              type: int
              combi_method: min
              number: basic
              count: 1
              ignore_non_variants: true
            - orig_names: [PL]
              name: PL
              description: '##FORMAT=<ID=PL,Number=G,Type=Integer,Description="Phred-scaled genotype Likelihoods">'
              type: int
              number: genotype
              combi_method: missing
              count: 0
              ignore_non_variants: true
            - orig_names: [FILTER]
              name: FT
              description: '##FORMAT=<ID=FT,Number=1,Type=String,Description="FILTER field from sample gVCF (other than PASS)">'
              type: string
              combi_method: missing
              number: basic
              count: 1
              ignore_non_variants: true
weCall:
    unifier_config:
        min_AQ1: 30
        min_AQ2: 30
        min_GQ: 30
        monoallelic_sites_for_lost_alleles: true
    genotyper_config:
        required_dp: 1
        revise_genotypes: true
        liftover_fields:
            - orig_names: [MIN_DP, DP]
              name: DP
              description: '##FORMAT=<ID=DP,Number=1,Type=Integer,Description="Read Depth">'
              type: int
              combi_method: min
              number: basic
              count: 1
            - orig_names: [AD]
              name: AD
              description: '##FORMAT=<ID=AD,Number=.,Type=Integer,Description="Allelic depths for the ref and alt alleles in the order listed">'
              type: int
              number: alleles
              combi_method: min
              default_type: zero
              count: 0
            - orig_names: [SBPV]
              name: SBPV
              description: '##FORMAT=<ID=SBPV,Number=A,Type=Float,Description="Strand bias P-value; probability that the fraction of forward reads (VCF) amongst reads supporting alt allele (VC) is more extreme than expected assuming a beta-binomial distribution.">'
              from: info
              type: float
              number: alt
              count: 0
              combi_method: missing
              ignore_non_variants: true
            - orig_names: [GQ]
              name: GQ
              description: '##FORMAT=<ID=GQ,Number=1,Type=Integer,Description="Genotype Quality">'
              type: int
              number: basic
              combi_method: min
              count: 1
              ignore_non_variants: true
            - orig_names: [PL]
              name: PL
              description: '##FORMAT=<ID=PL,Number=G,Type=Integer,Description="Phred-scaled genotype Likelihoods">'
              type: int
              number: genotype
              combi_method: missing
              count: 0
              ignore_non_variants: true
            - orig_names: [FILTER]
              name: FT
              description: '##FORMAT=<ID=FT,Number=1,Type=String,Description="FILTER field from sample gVCF">'
              type: string
              combi_method: missing
              number: basic
              count: 1
              ignore_non_variants: true
DeepVariant:
    unifier_config:
        min_AQ1: 0
        min_AQ2: 0
        min_GQ: 0
        monoallelic_sites_for_lost_alleles: true
    genotyper_config:
        required_dp: 0
        revise_genotypes: false
        liftover_fields:
            - orig_names: [DP, MIN_DP]
              name: DP
              description: '##FORMAT=<ID=DP,Number=1,Type=Integer,Description="Approximate read depth (reads with MQ=255 or with bad mates are filtered)">'
              type: int
              combi_method: min
              number: basic
              count: 1
            - orig_names: [AD]
              name: AD
              description: '##FORMAT=<ID=AD,Number=.,Type=Integer,Description="Allelic depths for the ref and alt alleles in the order listed">'
              type: int
              number: alleles
              combi_method: min
              default_type: zero
              count: 0
            - orig_names: [GQ]
              name: GQ
              description: '##FORMAT=<ID=GQ,Number=1,Type=Integer,Description="Genotype Quality">'
              type: int
              number: basic
              combi_method: min
              count: 1
              ignore_non_variants: true
            - orig_names: [PL]
              name: PL
              description: '##FORMAT=<ID=PL,Number=G,Type=Integer,Description="Phred-scaled genotype Likelihoods">'
              type: int
              number: genotype
              combi_method: missing
              count: 0
              ignore_non_variants: true
)eof";

Status load_config(std::shared_ptr<spdlog::logger> logger,
                   const YAML::Node& config,
                   unifier_config& unifier_cfg,
                   genotyper_config& genotyper_cfg,
                   std::string& config_crc32c) {
    Status s;
    if (config["unifier_config"]) {
        S(unifier_config::of_yaml(config["unifier_config"], unifier_cfg));
    }
    if (config["genotyper_config"]) {
        S(genotyper_config::of_yaml(config["genotyper_config"], genotyper_cfg));
    }
    YAML::Emitter em;
    em << YAML::BeginMap
       << YAML::Key << "unifier_config" << YAML::Value;
    S(unifier_cfg.yaml(em));
    em << YAML::Key << "genotyper_config" << YAML::Value;
    S(genotyper_cfg.yaml(em));
    em << YAML::EndMap;
    std::string config_text = em.c_str();
    logger->info("config:\n{}", config_text);

    config_crc32c = std::to_string(rocksdb::crc32c::Value(config_text.c_str(), config_text.size()));
    logger->info("config CRC32C = {}", config_crc32c);
    return Status::OK();
}

Status load_config(std::shared_ptr<spdlog::logger> logger,
                   const std::string& name,
                   unifier_config& unifier_cfg,
                   genotyper_config& genotyper_cfg,
                   std::string& config_crc32c) {
    Status s;
    if (name.size() > 4 && name.substr(name.size() - 4) == ".yml") {
        try {
            logger->info("Loading config YAML file {}", name);
            YAML::Node config = YAML::LoadFile(name);
            if (!config || !config.IsMap()) {
                return Status::IOError("loading configuration YAML file", name);
            }
            return load_config(logger, config, unifier_cfg, genotyper_cfg, config_crc32c);
        } catch (YAML::Exception& exn) {
            return Status::IOError("loading configuration YAML file", name);
        }
    } else {
        logger->info("Loading config preset {}", name);
        YAML::Node presets = YAML::Load(config_presets_yml);
        if (!presets || !presets.IsMap() || !presets[name] || !presets[name].IsMap()) {
            return Status::NotFound("unknown configuration preset", name);
        }
        return load_config(logger, presets[name], unifier_cfg, genotyper_cfg, config_crc32c);
    }
}

std::string describe_config_presets() {
    ostringstream os;
    os << setw(16) << "Name" << setw(16) << "CRC32C" << "\tDescription" << endl;
    YAML::Node presets = YAML::Load(config_presets_yml);
    assert(presets && presets.IsMap());
    for (YAML::const_iterator it = presets.begin(); it != presets.end(); ++it) {
        unifier_config uc;
        genotyper_config gc;
        std::string config_crc32c;
        auto logger = spdlog::create<spdlog::sinks::null_sink_st>("null");
        Status s = load_config(logger, it->second, uc, gc, config_crc32c);
        spdlog::drop("null");
        if (s.ok()) {
            os << setw(16) << it->first.as<string>();
            os << setw(16) << config_crc32c;
            if (it->second["description"]) {
                os << "\t" << it->second["description"].Scalar();
            }
            os << endl;
        }
    }
    return os.str();
}

RocksKeyValue::prefix_spec* GLnexus_prefix_spec() {
    static unique_ptr<RocksKeyValue::prefix_spec> p;
    if (!p) {
        p = make_unique<RocksKeyValue::prefix_spec>("bcf", BCFKeyValueDataPrefixLength());
    }
    return p.get();
}


// Initialize a database
Status db_init(std::shared_ptr<spdlog::logger> logger,
               const string &dbpath,
               const string &exemplar_gvcf,
               vector<pair<string,size_t>> &contigs,
               size_t bucket_size) {
    Status s;
    logger->info("init database, exemplar_vcf={}", exemplar_gvcf);
    if (check_dir_exists(dbpath)) {
        return Status::IOError("Database directory already exists", dbpath);
    }

    // load exemplar contigs
    unique_ptr<vcfFile, void(*)(vcfFile*)> vcf(bcf_open(exemplar_gvcf.c_str(), "r"),
                                               [](vcfFile* f) { bcf_close(f); });
    if (!vcf) {
        return Status::IOError("Failed to open exemplar gVCF file at ", exemplar_gvcf);
    }
    unique_ptr<bcf_hdr_t, void(*)(bcf_hdr_t*)> hdr(bcf_hdr_read(vcf.get()), &bcf_hdr_destroy);
    if (!hdr) {
        return Status::IOError("Failed to read gVCF file header from", exemplar_gvcf);
    }
    int ncontigs = 0;
    const char **contignames = bcf_hdr_seqnames(hdr.get(), &ncontigs);
    for (int i = 0; i < ncontigs; i++) {
        if (hdr->id[BCF_DT_CTG][i].val == nullptr) {
            return Status::Invalid("Invalid gVCF header in ", exemplar_gvcf);
        }
        contigs.push_back(make_pair(string(contignames[i]),
                                    hdr->id[BCF_DT_CTG][i].val->info[0]));
    }
    free(contignames);

    // create and initialize the database
    RocksKeyValue::config cfg;
    cfg.pfx = GLnexus_prefix_spec();
    unique_ptr<KeyValue::DB> db;
    S(RocksKeyValue::Initialize(dbpath, cfg, db));
    S(BCFKeyValueData::InitializeDB(db.get(), contigs, bucket_size));

    // report success
    logger->info("Initialized GLnexus database in {}", dbpath);
    logger->info("bucket size: {}", bucket_size);

    stringstream ss;
    ss << "contigs:";
    for (const auto& contig : contigs) {
        ss << " " << contig.first;
    }
    logger->info(ss.str());
    S(db->flush());
    db.reset();

    return Status::OK();
}


Status db_get_contigs(std::shared_ptr<spdlog::logger> logger,
                      const string &dbpath,
                      std::vector<std::pair<std::string,size_t> > &contigs) {
    Status s;
    logger->info("db_get_contigs {}", dbpath);

    RocksKeyValue::config cfg;
    cfg.mode = RocksKeyValue::OpenMode::READ_ONLY;
    cfg.pfx = GLnexus_prefix_spec();
    unique_ptr<KeyValue::DB> db;
    S(RocksKeyValue::Open(dbpath, cfg, db));
    {
        unique_ptr<BCFKeyValueData> data;
        S(BCFKeyValueData::Open(db.get(), data));
        S(data->contigs(contigs));
    }

    return Status::OK();
}

Status db_bulk_load(std::shared_ptr<spdlog::logger> logger,
                    size_t mem_budget, size_t nr_threads,
                    const vector<string> &gvcfs,
                    const string &dbpath,
                    const vector<range> &ranges_i,
                    std::vector<std::pair<std::string,size_t> > &contigs, // output param
                    bool delete_gvcf_after_load) {
    Status s;

    set<range> ranges;
    for (auto &r : ranges_i)
        ranges.insert(r);

    // open the database
    RocksKeyValue::config cfg;
    cfg.mode = RocksKeyValue::OpenMode::BULK_LOAD;
    cfg.pfx = GLnexus_prefix_spec();
    cfg.mem_budget = mem_budget;
    cfg.thread_budget = nr_threads/2;
    unique_ptr<KeyValue::DB> db;
    S(RocksKeyValue::Open(dbpath, cfg, db));
    unique_ptr<BCFKeyValueData> data;
    S(BCFKeyValueData::Open(db.get(), data));

    unique_ptr<MetadataCache> metadata;
    S(MetadataCache::Start(*data, metadata));
    contigs = metadata->contigs();

     if (ranges.size()) {
        ostringstream ss;
        for (const auto& rng : ranges) {
            ss << " " << rng.str(contigs);
        }
        logger->info("Beginning bulk load of records overlapping: {}", ss.str());
    } else {
        logger->info("Beginning bulk load with no range filter.");
    }

    ctpl::thread_pool threadpool(nr_threads || std::thread::hardware_concurrency());
    vector<future<Status>> statuses;
    set<string> datasets_loaded;
    BCFKeyValueData::import_result stats;
    mutex mu;
    string dataset;

    // load the gVCFs on the thread pool
    for (const auto& gvcf : gvcfs) {
        // infer dataset name as the gVCF filename minus path and extension
        size_t p = gvcf.find_last_of('/');
        if (p != string::npos && p < gvcf.size()-1) {
            dataset = gvcf.substr(p+1);
        } else {
            dataset = gvcf;
        }
        for (const string& ext : {".bgzip",".gz",".gvcf",".g.vcf",".vcf"}) {
            if (dataset.size() > ext.size()) {
                p = dataset.size() - ext.size();
                if (dataset.rfind(ext) == p) {
                    dataset.erase(p);
                }
            }
        }

        auto fut = threadpool.push([&, gvcf, dataset](int tid) {
                BCFKeyValueData::import_result rslt;
                Status ls = data->import_gvcf(*metadata, dataset, gvcf, ranges, rslt);
                if (ls.ok()) {
                    if (delete_gvcf_after_load && unlink(gvcf.c_str())) {
                        logger->warn("Loaded {} successfully, but failed deleting it afterwards.", gvcf);
                    }
                    lock_guard<mutex> lock(mu);
                    if (rslt.records == 0) {
                        logger->warn("No data loaded from {} after range and other filters.", gvcf);
                    }
                    stats += rslt;
                    datasets_loaded.insert(dataset);
                    size_t n = datasets_loaded.size();
                    if (n % 100 == 0) {
                        logger->info("{} ({})...", n, dataset);
                    }
                }
                return ls;
            });
        statuses.push_back(move(fut));
        dataset.clear();
    }

    // collect results
    vector<pair<string,Status>> failures;
    for (size_t i = 0; i < gvcfs.size(); i++) {
        Status s_i(move(statuses[i].get()));
        if (!s_i.ok()) {
            failures.push_back(make_pair(gvcfs[i],move(s_i)));
        }
    }

    // report results
    logger->info("Loaded {} datasets with {} samples; {} bytes in {} BCF records ({} duplicate) in {} buckets. Bucket max {} bytes, {} records. {} BCF records skipped due to caller-specific exceptions",
                 datasets_loaded.size(), stats.samples.size(), stats.bytes,
                 stats.records, stats.duplicate_records,
                 stats.buckets, stats.max_bytes, stats.max_records, stats.skipped_records);

    // call all_samples_sampleset to create the sample set including
    // the newly loaded ones. By doing this now we make it possible
    // for other CLI functions to open the database in purely read-
    // only mode (since the sample set has to get written into the
    // database to be used)
    string sampleset;
    S(data->all_samples_sampleset(sampleset));
    logger->info("Created sample set {}", sampleset);

    if (failures.size()) {
        for (const auto& p : failures) {
            logger->error("{} {}", p.first, p.second.str());
        }
        return Status::Failure("One or more gVCF inputs failed validation or database loading; check log for details.");
    }

    logger->info("Flushing and compacting database...");
    S(db->flush());
    db.reset();
    logger->info("Bulk load complete!");
    return Status::OK();
}

Status discover_alleles(std::shared_ptr<spdlog::logger> logger,
                        size_t mem_budget, size_t nr_threads,
                        const string &dbpath,
                        const vector<range> &ranges,
                        const std::vector<std::pair<std::string,size_t> > &contigs,
                        discovered_alleles &dsals,
                        unsigned &sample_count) {
    Status s;
    unique_ptr<KeyValue::DB> db;
    unique_ptr<BCFKeyValueData> data;
    dsals.clear();

    // open the database in read-only mode
    RocksKeyValue::config cfg;
    cfg.mode = RocksKeyValue::OpenMode::READ_ONLY;
    cfg.pfx = GLnexus_prefix_spec();
    cfg.mem_budget = mem_budget;
    cfg.thread_budget = nr_threads;
    S(RocksKeyValue::Open(dbpath, cfg, db));
    S(BCFKeyValueData::Open(db.get(), data));

    // start service, discover alleles
    service_config svccfg;
    svccfg.threads = nr_threads || std::thread::hardware_concurrency();
    unique_ptr<Service> svc;
    S(Service::Start(svccfg, *data, *data, svc));

    string sampleset;
    S(data->all_samples_sampleset(sampleset));
    logger->info("found sample set {}", sampleset);

    logger->info("discovering alleles in {} range(s)", ranges.size());
    vector<discovered_alleles> valleles;
    S(svc->discover_alleles(sampleset, ranges, sample_count, valleles));

    for (auto it = valleles.begin(); it != valleles.end(); ++it) {
        S(merge_discovered_alleles(*it, dsals));
        it->clear(); // free some memory
    }
    logger->info("discovered {} alleles", dsals.size());
    return Status::OK();
}

Status unify_sites(std::shared_ptr<spdlog::logger> logger,
                   const unifier_config &unifier_cfg,
                   const vector<pair<string,size_t> > &contigs,
                   discovered_alleles &dsals,
                   unsigned sample_count,
                   vector<unified_site> &sites,
                   unifier_stats& stats) {
    Status s;
    S(unified_sites(unifier_cfg, sample_count, dsals, sites, stats));

    // sanity check, sites are in-order
    if (sites.size() > 1) {
        auto p = sites.begin();
        for (auto q = p+1; q != sites.end(); ++p, ++q) {
            if (q->pos < p->pos) {
                return Status::Failure(
                    "BUG: unified sites failed sanity check -- sites are out of order",
                    p->pos.str(contigs)  + " " + q->pos.str(contigs));
            }
        }
    }

    return Status::OK();
}


Status genotype(std::shared_ptr<spdlog::logger> logger,
                size_t mem_budget, size_t nr_threads,
                const string &dbpath,
                const genotyper_config &genotyper_cfg,
                const vector<unified_site> &sites,
                const vector<string>& extra_header_lines,
                const string &output_filename) {
    Status s;
    logger->info("Lifting over {} fields", genotyper_cfg.liftover_fields.size());

    // open the database in read-only mode
    RocksKeyValue::config cfg;
    cfg.mode = RocksKeyValue::OpenMode::READ_ONLY;
    cfg.pfx = GLnexus_prefix_spec();
    cfg.mem_budget = mem_budget;
    cfg.thread_budget = nr_threads;
    unique_ptr<KeyValue::DB> db;
    S(RocksKeyValue::Open(dbpath, cfg, db));
    unique_ptr<BCFKeyValueData> data;
    S(BCFKeyValueData::Open(db.get(), data));

    std::vector<std::pair<std::string,size_t> > contigs;
    S(data->contigs(contigs));

    // start service, discover alleles, unify sites, genotype sites
    service_config svccfg;
    svccfg.threads = nr_threads || std::thread::hardware_concurrency();
    svccfg.extra_header_lines = extra_header_lines;
    unique_ptr<Service> svc;
    S(Service::Start(svccfg, *data, *data, svc));

    string sampleset;
    S(data->all_samples_sampleset(sampleset));
    logger->info("found sample set {}", sampleset);

    S(svc->genotype_sites(genotyper_cfg, sampleset, sites, output_filename));
    logger->info("genotyping complete!");

    auto stalls_ms = svc->threads_stalled_ms();
    if (stalls_ms) {
        logger->info("worker threads were cumulatively stalled for {}ms", stalls_ms);
    }

    std::shared_ptr<StatsRangeQuery> statsRq = data->getRangeStats();
    logger->info(statsRq->str());

    return Status::OK();
}

Status compare_db_itertion_algorithms(std::shared_ptr<spdlog::logger> logger,
                                      const std::string &dbpath,
                                      int n_iter) {
    Status s;

    unique_ptr<KeyValue::DB> db;
    RocksKeyValue::config cfg;
    cfg.mode = RocksKeyValue::OpenMode::READ_ONLY;
    cfg.pfx = GLnexus_prefix_spec();
    S(RocksKeyValue::Open(dbpath, cfg, db));

    unique_ptr<BCFKeyValueData> data;
    S(BCFKeyValueData::Open(db.get(), data));

    unique_ptr<MetadataCache> metadata;
    S(MetadataCache::Start(*data, metadata));

    string sampleset;
    S(data->all_samples_sampleset(sampleset));
    logger->info("using sample set {}", sampleset);

    // get samples and datasets
    shared_ptr<const set<string>> samples, datasets;
    S(metadata->sampleset_datasets(sampleset, samples, datasets));

    // compare queries
    S(compare_queries::compare_n_queries(n_iter, *data, *metadata, sampleset));
    return Status::OK();
}

}}}<|MERGE_RESOLUTION|>--- conflicted
+++ resolved
@@ -496,20 +496,6 @@
               combi_method: missing
               number: basic
               count: 4
-<<<<<<< HEAD
-gatk_unfiltered:
-    description: Merge GATK-style gVCFs with no filtering or genotype revision.
-    unifier_config:
-        min_AQ1: 0
-        min_AQ2: 0
-        min_GQ: 0
-        monoallelic_sites_for_lost_alleles: true
-    genotyper_config:
-        required_dp: 1
-        revise_genotypes: false
-        liftover_fields:
-=======
->>>>>>> 581e3802
             - orig_names: [GQ]
               name: GQ
               description: '##FORMAT=<ID=GQ,Number=1,Type=Integer,Description="Genotype Quality">'
@@ -589,6 +575,28 @@
         # TODO: ref_dp_format=DPX[0] would be more precise
         ref_dp_format: DP
         liftover_fields:
+            - orig_names: [DP]
+              name: DP
+              description: '##FORMAT=<ID=DP,Number=1,Type=Integer,Description="Read Depth">'
+              type: int
+              combi_method: min
+              number: basic
+              count: 1
+            - orig_names: [RR]
+              name: RR
+              description: '##FORMAT=<ID=RR,Number=1,Type=Integer,Description="Reference Read Depth">'
+              type: int
+              combi_method: min
+              number: basic
+              count: 1
+            - orig_names: [VR]
+              name: VR
+              description: '##FORMAT=<ID=VR,Number=1,Type=Integer,Description="Major Variant Read Depth">'
+              type: int
+              combi_method: min
+              number: basic
+              count: 1
+              ignore_non_variants: true
             - orig_names: [GQ]
               name: GQ
               description: '##FORMAT=<ID=GQ,Number=1,Type=Integer,Description="Genotype Quality">'
@@ -613,28 +621,6 @@
               number: basic
               count: 1
               combi_method: missing
-              ignore_non_variants: true
-            - orig_names: [DP]
-              name: DP
-              description: '##FORMAT=<ID=DP,Number=1,Type=Integer,Description="Read Depth">'
-              type: int
-              combi_method: min
-              number: basic
-              count: 1
-            - orig_names: [RR]
-              name: RR
-              description: '##FORMAT=<ID=RR,Number=1,Type=Integer,Description="Reference Read Depth">'
-              type: int
-              combi_method: min
-              number: basic
-              count: 1
-            - orig_names: [VR]
-              name: VR
-              description: '##FORMAT=<ID=VR,Number=1,Type=Integer,Description="Major Variant Read Depth">'
-              type: int
-              combi_method: min
-              number: basic
-              count: 1
               ignore_non_variants: true
             - orig_names: [FILTER]
               name: FT
@@ -654,6 +640,28 @@
         # TODO: ref_dp_format=DPX[0] would be more precise
         ref_dp_format: DP
         liftover_fields:
+            - orig_names: [DP]
+              name: DP
+              description: '##FORMAT=<ID=DP,Number=1,Type=Integer,Description="Read Depth">'
+              type: int
+              combi_method: min
+              number: basic
+              count: 1
+            - orig_names: [RR]
+              name: RR
+              description: '##FORMAT=<ID=RR,Number=1,Type=Integer,Description="Reference Read Depth">'
+              type: int
+              combi_method: min
+              number: basic
+              count: 1
+            - orig_names: [VR]
+              name: VR
+              description: '##FORMAT=<ID=VR,Number=1,Type=Integer,Description="Major Variant Read Depth">'
+              type: int
+              combi_method: min
+              number: basic
+              count: 1
+              ignore_non_variants: true
             - orig_names: [GQ]
               name: GQ
               description: '##FORMAT=<ID=GQ,Number=1,Type=Integer,Description="Genotype Quality">'
@@ -662,7 +670,6 @@
               combi_method: min
               count: 1
               ignore_non_variants: true
-<<<<<<< HEAD
             - orig_names: [PL]
               name: PL
               description: '##FORMAT=<ID=PL,Number=G,Type=Integer,Description="Phred-scaled genotype Likelihoods">'
@@ -679,38 +686,6 @@
               number: basic
               count: 1
               combi_method: missing
-              ignore_non_variants: true
-=======
->>>>>>> 581e3802
-            - orig_names: [DP]
-              name: DP
-              description: '##FORMAT=<ID=DP,Number=1,Type=Integer,Description="Read Depth">'
-              type: int
-              combi_method: min
-              number: basic
-              count: 1
-            - orig_names: [RR]
-              name: RR
-              description: '##FORMAT=<ID=RR,Number=1,Type=Integer,Description="Reference Read Depth">'
-              type: int
-              combi_method: min
-              number: basic
-              count: 1
-            - orig_names: [VR]
-              name: VR
-              description: '##FORMAT=<ID=VR,Number=1,Type=Integer,Description="Major Variant Read Depth">'
-              type: int
-              combi_method: min
-              number: basic
-              count: 1
-              ignore_non_variants: true
-            - orig_names: [PL]
-              name: PL
-              description: '##FORMAT=<ID=PL,Number=G,Type=Integer,Description="Phred-scaled genotype Likelihoods">'
-              type: int
-              number: genotype
-              combi_method: missing
-              count: 0
               ignore_non_variants: true
             - orig_names: [FILTER]
               name: FT

#include <assert.h>
#include <algorithm>
#include "genotyper.h"

using namespace std;

// Here we implement a v1 early algorithm for genotyping individual samples
// at unified sites. It's currently capable of substituting in hard genotype
// calls for exactly matching alleles from our gVCF input data, with reference
// padding using neighboring gvcf reference records (where necessary). It does
// not handle joining of multiple variant records within a single site.
// Basic filtering based on coverage is supported.
// It does not handle genotype likelihoods, or carry over other fields besides
// GT (and RNC for accountability). Also it assumes diploid.
namespace GLnexus {

/// Determine whether the given record is a gVCF reference confidence record
/// (or else a "normal" record with at least one specific ALT allele)
static bool is_gvcf_ref_record(const genotyper_config& cfg, const bcf1_t* record) {
    return record->n_allele == 2 && strcmp(record->d.allele[1], cfg.ref_symbolic_allele.c_str()) == 0;
}

/// Detect an idiosyncratic class of records from certain HaplotypeCaller
/// versions which have QUAL == 0.0 and 0/0 genotype calls...we treat these as
/// "pseudo" reference confidence records.
static bool is_pseudo_ref_record(const bcf_hdr_t* hdr, bcf1_t* record) {
    if (record->qual != 0.0) {
        return false;
    }
    int *gt = nullptr, gtsz = 0;
    int nGT = bcf_get_genotypes(hdr, record, &gt, &gtsz);
    for (int i = 0; i < record->n_sample; i++) {
        assert(i*2+1<nGT);
        if (bcf_gt_is_missing(gt[i*2]) || bcf_gt_allele(gt[i*2]) != 0 ||
            bcf_gt_is_missing(gt[i*2+1]) || bcf_gt_allele(gt[i*2+1]) != 0) {
            free(gt);
            return false;
        }
    }
    free(gt);
    return true;
}

class IFormatFieldHelper {

public:
    // basic information for the retained field
    retained_format_field field_info;


    // Expected number of samples in output bcf record
    int n_samples;

    // Expected number of values per sample in the **output** (ie unified site)
    // Note this may differ from the count of input for RetainedFieldNumber::ALLELES
    // and RetainedFieldNumber::ALT since the number of alleles may differ in input and
    // output
    int count;

     IFormatFieldHelper(const retained_format_field field_info_, int n_samples_, int count_) : field_info(field_info_), n_samples(n_samples_), count(count_) {}

     IFormatFieldHelper() = default;

     virtual Status add_record_data(const string& dataset, const bcf_hdr_t* dataset_header, bcf1_t* record,
                                    const map<int, int>& sample_mapping, const vector<int> allele_mapping,
                                    const vector<string>& field_names={}, int n_val_per_sample=-1) = 0;

     virtual Status update_record_format(const bcf_hdr_t* hdr, bcf1_t* record) = 0;

     virtual ~IFormatFieldHelper() = default;

};

template <class T>
class FormatFieldHelper : public IFormatFieldHelper {

    // Boolean on whether the AD field has been handled
    bool handled_AD_field = false;

    // A vector of length n_samples, where each element
    // is a vector consisting of format field value from
    // record(s) related to the given sample
    vector<vector<T>> format_v;

    // Combination function to handle combining multiple format values
    // from multiple records
    T (*combine_f) (vector<T>);

    static T max_element_wrapper(vector<T> v) {
        return (*max_element(v.begin(), v.end()));
    }

    static T min_element_wrapper(vector<T> v) {
        return (*min_element(v.begin(), v.end()));
    }

    // Overloaded wrapper function to call bcf_get_format of the correct
    // format field type
    static int bcf_get_format_wrapper(const bcf_hdr_t* dataset_header, bcf1_t* record, const char* field_name, int32_t** v, int* vsz) {
        return bcf_get_format_int32(dataset_header, record, field_name, v, vsz);
    }
    static int bcf_get_format_wrapper(const bcf_hdr_t* dataset_header, bcf1_t* record, const char* field_name, float** v, int* vsz) {
        return bcf_get_format_float(dataset_header, record, field_name, v, vsz);
    }

    Status combine_format_data(vector<T>& ans) {
        if (field_info.default_to_zero) {
            for (auto& v : format_v) {
                if (v.empty()) {
                    v.push_back(0);
                }
            }
        }

        if( any_of(format_v.begin(), format_v.end(), [](vector<T> v){return v.empty();})) {
            return Status::Invalid("genotyper: one or more sample has missing FORMAT field for the intended output field", field_info.name);
        }
        assert(format_v.size() == n_samples * count);

        for (auto& format_one : format_v) {
            ans.push_back(combine_f(format_one));
        }

        return Status::OK();
    }

    /// For a given record, give the number of expected values
    /// per sample, based on the format type
    int expected_n_val_per_sample(const bcf1_t* record) {

        // RetainedFieldNumber::BASIC
        int expected_count = count;
        if (field_info.number == RetainedFieldNumber::ALT) {
            expected_count = record->n_allele - 1;
        } else if (field_info.number == RetainedFieldNumber::ALLELES) {
            expected_count = record->n_allele;
        } else if (field_info.number == RetainedFieldNumber::GENOTYPE) {
            expected_count = (record->n_allele + 1) * record->n_allele / 2;
        }
        return expected_count;
    }

    /// Given a format field for an input sample (unmapped_i), and
    /// the unmapped_j-th value for this sample, find the corresponding
    /// index of the this format field in the output.
    /// Returns a negative value if this value cannot be mapped to the output
    /// (e.g. allele-specific info for a trimmed allele), and raises error
    /// if the sample cannot be mapped
    int get_out_ind_of_value(int unmapped_i, int unmapped_j,
                             const map<int, int>& sample_mapping,
                             const vector<int> allele_mapping) {
        int mapped_i = sample_mapping.at(unmapped_i);

        // Sample should always be mappable
        assert (mapped_i >= 0);

        switch (field_info.number){
            case RetainedFieldNumber::ALT:
            case RetainedFieldNumber::ALLELES:
            {
                // Fall through for both cases that require allele_mapping
                int mapped_j = allele_mapping[unmapped_j];
                if (mapped_j < 0) {
                    // Allele is not mappable (trimmed or is a gvcf record)
                    return -1;
                } else {
                    return mapped_i * count + mapped_j;
                }
                break;
            }
            case RetainedFieldNumber::GENOTYPE:
            {
                // TODO: Generate mapping for PL field (Number=G)
                return -1;
            }
            default:
            {
                // RetainedFieldNumber::BASIC case
                return mapped_i * count + unmapped_j;
            }
        }
    }

public:

    FormatFieldHelper(const retained_format_field field_info_, int n_samples_, int count_) : IFormatFieldHelper(field_info_, n_samples_, count_) {

        switch (field_info.combi_method) {
            case FieldCombinationMethod::MIN:
                combine_f = FormatFieldHelper::min_element_wrapper;
                break;
            case FieldCombinationMethod::MAX:
                combine_f = FormatFieldHelper::max_element_wrapper;
                break;
        }

        for (int i=0; i<n_samples_ * count_; i++){
            // We keep 1 vector for each eventual output value
            // So if every sample contains X values (in vcf specification, Number=X), then we keep X vectors per sample.
            format_v.push_back(vector<T>());
        }
    }

    virtual ~FormatFieldHelper() = default;


    Status add_record_data(const string& dataset, const bcf_hdr_t* dataset_header, bcf1_t* record,
                           const map<int, int>& sample_mapping, const vector<int> allele_mapping,
                           const vector<string>& field_names={}, int n_val_per_sample=-1) {

        bool found = false;
        if (n_val_per_sample < 0) {
            n_val_per_sample = expected_n_val_per_sample(record);
        }

        vector<string> names_to_search = field_names;
        if (names_to_search.empty()) {
            names_to_search = field_info.orig_names;
        }

        for (auto& field_name : names_to_search) {
            if (found) break;
            T *v = nullptr;
            int vsz = 0;

            // rv is the number of values written
            int rv = FormatFieldHelper::bcf_get_format_wrapper(dataset_header, record, field_name.c_str(), &v, &vsz);

            // raise error if there's a failed get due to type mismatch
            if (rv == -2) {
                if (v) free(v);
                ostringstream errmsg;
                errmsg << dataset << " " << range(record).str() << " (" << field_name << ")";
                return Status::Invalid("genotyper: getting format field errored with type mismatch", errmsg.str());
            }
            // don't raise error if get failed due to tag missing in record or
            // in vcf header; continue to look with other possible field names

            if (rv >= 0) {
                found = true;
                if (rv != record->n_sample * n_val_per_sample) {
                // For this field, we expect n_val_per_sample values per sample
                    if (v) free(v);
                    ostringstream errmsg;
                    errmsg << dataset << " " << range(record).str() << "(" << field_name << ")";
                    return Status::Invalid("genotyper: unexpected result when fetching record FORMAT field", errmsg.str());
                } // close rv != record->n_sample * count

                for (int i=0; i<record->n_sample; i++) {
                    for (int j=0; j<n_val_per_sample; j++) {

                        int in_ind = i * n_val_per_sample + j;
                        int out_ind = get_out_ind_of_value(i, j, sample_mapping, allele_mapping);

                        if (out_ind < 0) {
                           continue;
                        }

                        assert(out_ind < format_v.size());
                        assert(in_ind < vsz);
                        format_v[out_ind].push_back(v[in_ind]);
                    } // close for j loop
                } // close for i loop
            } // close rv >= 0
            free(v);
        }

        if (!found) {

            // Special case handling for AD field to convert ref
            // DP/MIN_DP to repopulate AD field
            if (field_info.name == "AD" && !handled_AD_field) {

                // Prevent runaway recursion
                handled_AD_field = true;

                // Call add_record_data again, searching for DP, MIN_DP, override n_val_per_sample to 1
                Status s = add_record_data(dataset, dataset_header, record, sample_mapping, allele_mapping, {"DP", "MIN_DP"}, 1);

                // Reset flag for next dataset
                handled_AD_field = false;

                return s;
            }
            // TODO: The specified field could not be found from the input record, this is "OK"
            // because we might be able to find some other record that has the requisite value
            // Populating by default value is handled in the update_record_format step
            return Status::OK();
        }
        return Status::OK();
    }

    Status update_record_format(const bcf_hdr_t* hdr, bcf1_t* record) {
        Status s;
        vector<T> ans;
        s = combine_format_data(ans);

        if (!s.ok()) {
            // TODO: Combine function failed; currently ignore error, do not
            // update this field, and move on. More intelligent error handling?
            return Status::OK();
        }
        int retval  = 0;
        switch (field_info.type) {
            case RetainedFieldType::INT:
                retval = bcf_update_format_int32(hdr, record, field_info.name.c_str(), ans.data(), n_samples * count);
                break;
            case RetainedFieldType::FLOAT:
                retval = bcf_update_format_float(hdr, record, field_info.name.c_str(), ans.data(), n_samples * count);
                break;
            default:
                return Status::Invalid("genotyper: Unexpected RetainedFieldType when executing update_record_format.");
        }
        if (retval != 0) {
            return Status::Failure("genotyper: failed to update record format when executing update_record_format.");
        }
        return Status::OK();
    }


};


// Helper class for keeping track of the per-allele depth of coverage info in
// a bcf1_t record. There are a couple different cases to handle, depending on
// whether we're looking at a gVCF reference confidence record or a "regular"
// VCF record.
class AlleleDepthHelper {
    Status s_;
    const genotyper_config& cfg_;
    size_t n_sample_ = 0, n_allele_ = 0;
    bool is_g_ = false;
    int32_t *v_ = nullptr;
    int vsz_ = 0;

public:

    // The AlleleDepthHelper is constructed into an undefined state. Load()
    // must be invoked, successfully, before it can be used.
    AlleleDepthHelper(const genotyper_config& cfg)
        : cfg_(cfg)
        {}

    ~AlleleDepthHelper() {
        if (v_) free(v_);
    }

    // The helper can be reused for multiple records by calling Load()
    // repeatedly. This will be slightly more efficient than using a new
    // helper for each record.
    Status Load(const string& dataset, const bcf_hdr_t* dataset_header, bcf1_t* record) {
        n_sample_ = record->n_sample;
        n_allele_ = record->n_allele;
        // is this a gVCF reference confidence record?
        is_g_ = is_gvcf_ref_record(cfg_, record);

        if (is_g_) {
            // if so, look for the MIN_DP FORMAT field (or equivalent)
            int nv = bcf_get_format_int32(dataset_header, record, cfg_.ref_dp_format.c_str(),
                                          &v_, &vsz_);

            if (nv != record->n_sample) {
                ostringstream errmsg;
                errmsg << dataset << " " << range(record).str() << " (" << cfg_.ref_dp_format << ")";
                return Status::Invalid("genotyper: gVCF reference depth FORMAT field is missing or malformed", errmsg.str());
            }
        } else {
            // this is a regular VCF record, so look for the AD FORMAT field (or equivalent)
            int nv = bcf_get_format_int32(dataset_header, record, cfg_.allele_dp_format.c_str(),
                                          &v_, &vsz_);

            if (nv == -1 || nv == -3) {
                // We allow the AD field to not exist mainly as a (poor)
                // workaround for some of our test case gVCFs not having it...

                if (nv == -3) {
                    // AD is declared in the header, but not present in the
                    // FORMAT fields for this record. We'll tolerate this for
                    // an unusual observed class of variant records which have
                    // INFO DP=0 (gVCF test case DP0_noAD.yml)

                    nv = bcf_get_info_int32(dataset_header, record, "DP", &v_, &vsz_);
                    if (nv != 1 || v_[0] != 0) {
                        ostringstream errmsg;
                        errmsg << dataset << " " << range(record).str() << " (" << cfg_.allele_dp_format << ")";
                        return Status::Invalid("genotyper: VCF allele depth FORMAT field is missing", errmsg.str());
                    }
                }

                size_t sz = record->n_sample * record->n_allele * sizeof(int32_t);
                if (vsz_ < sz) {
                    v_ = (int32_t*) realloc(v_, sz);
                    vsz_ = sz;
                }
                memset(v_, 0, sz);
            } else if (nv != record->n_sample * record->n_allele) {
                ostringstream errmsg;
                errmsg << dataset << " " << range(record).str() << " (" << cfg_.allele_dp_format << ")";
                return Status::Invalid("genotyper: VCF allele depth FORMAT field is malformed", errmsg.str());
            }
        }
        return Status::OK();
    }

    // The behavior of remaining methods is undefined until Load() has been
    // invoked successfully

    // Is there sufficient coverage for sample i, allele j?
    bool sufficient(unsigned sample, unsigned allele) {
        if (!cfg_.required_dp) {
            return true;
        }
        assert(sample < n_sample_);
        assert(allele < n_allele_);
        if (is_g_) {
            // the MIN_DP array has just one integer per sample
            if (allele == 0) {
                return v_[sample] >= cfg_.required_dp;
            } else {
                return false;
            }
        } else {
            // the AD array has one integer per allele per sample
            return v_[sample*n_allele_+allele] >= cfg_.required_dp;
        }
    }

    bool is_gvcf_ref() { return is_g_; }

    // Returns the depth for the reference allele for sample i
    int get_ref_depth(unsigned sample) {
        assert(sample < n_sample_);
        if (is_g_) {
            return v_[sample];
        } else {
            return v_[sample*n_allele_+0];
        }
    }
};


// Called for each bcf record that is associated with the unified_site
// examined to update "denominator" of total calls/bp covered in orig
// dataset
Status LossTracker::add_call_for_site(const range call, int n_calls, bool is_gvcf) noexcept {
    if (is_finalized)
        return Status::Invalid("calling add_call_for_site for a finalized LossTracker");

    auto rng_within_site_p = call.intersect(rng);

    if (rng_within_site_p) {
        range rng_within_site = *rng_within_site_p;
        orig_call call = orig_call(rng_within_site, is_gvcf);
        orig_calls_for_site[call] += n_calls;
    }
    return Status::OK();
}

// Called after joint genotyping of a unified site:
// n_no_calls gives the count of no-calls in the output joint call.
Status LossTracker::finalize_loss_for_site(int n_no_calls) noexcept {
    if (is_finalized)
        return Status::Invalid("calling finalize_loss_for_site when LossTracker is already finalized.");

    n_no_calls_total += n_no_calls;
    for (auto& kv : orig_calls_for_site) {
        int call_within_site_len = kv.first.pos.size();
        int n_orig_calls = kv.second;

        // Update total coverage of original calls implicated
        // in joint call for this site
        n_calls_total += n_orig_calls;
        n_bp_total += n_orig_calls * call_within_site_len;

        if (kv.first.is_gvcf) {
            n_gvcf_calls_total += n_orig_calls;
            n_gvcf_bp_total += n_orig_calls * call_within_site_len;
        }

        // Joint call has at least 1 missing call.
        if (n_no_calls) {
            // The expected behavior for computing n_calls_lost_for_site:
            //   If output joint call has 1 no-call:
            //      if n_orig_calls = 1 --> 0 lost calls
            //      if n_orig_calls = 2 --> 1 lost call
            //   If output joint call has 2 no-calls:
            //      if n_orig_calls = 1 --> 1 lost call
            //      if n_orig_calls = 2 --> 2 lost calls
            // It is not expected for n_orig_calls > 2 (this may happen if
            // multiple original records cover the same range after
            // intersecting with site). In this unlikely case, we compute
            // n_calls_lost_for_site as n_calls_lost multipled by
            // n_orig_calls divided by 2, rounded down to the nearest int

            int n_calls_lost_for_site = (n_orig_calls * n_no_calls) / 2;
            n_calls_lost += n_calls_lost_for_site;

            // call_within_site_len gives length of orig_call
            // restricted to the unified_site. Number of base pairs
            // (of original calls) lost is given by this length multipled
            // by n_calls_lost_for_site computed above
            n_bp_lost += call_within_site_len * n_calls_lost_for_site;

            // gvcf loss accounting
            if (kv.first.is_gvcf) {
                n_gvcf_calls_lost += n_calls_lost_for_site;
                n_gvcf_bp_lost += call_within_site_len * n_calls_lost_for_site;
            }
        }
    }

    // Clear map
    orig_calls_for_site.clear();
    is_finalized = true;

    return Status::OK();
}

// Returns the count variables packaged within loss_stats
Status LossTracker::get(loss_stats& ans) const noexcept {
    if (!is_finalized){
        return Status::Invalid("calling get on an unfinalized LossTracker");
    }

    ans.n_calls_total = n_calls_total;
    ans.n_bp_total = n_bp_total;
    ans.n_calls_lost = n_calls_lost;
    ans.n_no_calls_total = n_no_calls_total;
    ans.n_bp_lost = n_bp_lost;
    ans.n_gvcf_bp_lost = n_gvcf_bp_lost;
    ans.n_gvcf_calls_lost = n_gvcf_calls_lost;
    ans.n_gvcf_bp_total = n_gvcf_bp_total;
    ans.n_gvcf_calls_total = n_gvcf_calls_total;

    return Status::OK();
}


// Update the loss_stats data structure with call information for
// original calls associated with a unified site
static Status update_orig_calls_for_loss(const genotyper_config& cfg, const vector<shared_ptr<bcf1_t>>& records, int n_bcf_samples, const bcf_hdr_t* dataset_header, const map<int,int>& sample_mapping, LossTrackers& losses_for_site) {
    for (auto& record: records) {
        Status s;
        range rng(record);
        int *gt = nullptr, gtsz = 0;
        int nGT = bcf_get_genotypes(dataset_header, record.get(), &gt, &gtsz);
        if (!gt || nGT != 2*n_bcf_samples) return Status::Failure("genotyper::update_orig_calls_for_loss bcf_get_genotypes");

        for (int i = 0; i < n_bcf_samples; i++) {
            int sample_ind = sample_mapping.at(i);
            auto& loss = losses_for_site[sample_ind];

            int n_calls = !bcf_gt_is_missing(gt[i*2]) + !bcf_gt_is_missing(gt[i*2 + 1]);
            loss.add_call_for_site(rng, n_calls, is_gvcf_ref_record(cfg, record.get()));
        }

        free(gt);
    }
    return Status::OK();
}

// Update the loss_stats data sturcture with the joint call for
// the unified site and finalize the loss measures
static Status update_joint_call_loss(bcf1_t* record, int n_bcf_samples, const vector<one_call>& gt, LossTrackers& losses_for_site) {

    if(n_bcf_samples != losses_for_site.size()) {
        return Status::Failure("update_joint_call_loss: number of samples and bcf does not match");
    }
    range rng(record);
    Status s;

    for (int i = 0; i < n_bcf_samples; i++) {
        auto& loss = losses_for_site[i];

        int n_gt_missing = (bcf_gt_is_missing(gt[i*2].allele) + bcf_gt_is_missing(gt[i*2 + 1].allele));

        assert(n_gt_missing <= 2);
        // Lock down the loss associated with this unified_site
        loss.finalize_loss_for_site(n_gt_missing);
    }

    return Status::OK();
}

// Helper: given REF and ALT DNA, determine if the ALT represents a deletion
// with respect to REF. Left-alignment is assumed and reference padding on the
// left is tolerated.
inline bool is_deletion(const string& ref, const string& alt) {
    if (alt.size() >= ref.size()) {
        return false;
    }
    for (int j = 0; j < alt.size(); j++) {
        if (alt[j] != ref[j]) {
            // some kind of complex edit where the ALT allele is both shorter
            // and with differing basis in the prefix...
            return false;
        }
    }
    return true;
}

/// A helper function to update min_ref_depth based on several reference
/// confidence records. min_ref_depth[j] is the minimum depth of reference
/// coverage seen for sample j across the reference confidence records, and
/// should be initialized to -1 before any reference confidence records are
/// seen.
static Status update_min_ref_depth(const string& dataset, const bcf_hdr_t* dataset_header,
                                   int bcf_nsamples, const map<int,int>& sample_mapping,
                                   const vector<shared_ptr<bcf1_t>>& ref_records,
                                   AlleleDepthHelper& depth,
                                   vector<int>& min_ref_depth) {
    Status s;
    for (auto& ref_record : ref_records) {
        S(depth.Load(dataset, dataset_header, ref_record.get()));

        for (int i=0; i<bcf_nsamples; i++) {
            int mapped_sample = sample_mapping.at(i);
            assert(mapped_sample < min_ref_depth.size());

            if (min_ref_depth[mapped_sample] < 0) {
                min_ref_depth[mapped_sample] = depth.get_ref_depth(i);
            } else {
                min_ref_depth[mapped_sample] = min(min_ref_depth[mapped_sample],
                                                   depth.get_ref_depth(i));
            }
        }
    }
    return Status::OK();
}

/// Given a unified site and the set of gVCF records overlapping it in some
/// dataset, separate the variant records from surrounding reference
/// confidence records. Ideally and often there's either zero or one variant
/// records -- zero if the dataset exhibits no variation at the site, and one
/// if it does. Unfortunately, there are a number of circumstances under which
/// some variant callers produce multiple overlapping records. The variant
/// records should all share at least one reference position in common.
///
/// The variant records, if any, are returned through variant_records. It is
/// then the job of translate_genotypes to figure out what to do with the
/// cluster of variant records.
///
/// This function also modifies min_ref_depth which tracks the minimum depth
/// of ref-records for a given sample. min_ref_depth is expected to be
/// initialized to -1 for all samples, and the entry for a sample will be
/// modified only if one or more ref records are present.
///
/// =====================================================
/// Pre conditions:
/// min_ref_depth should be initialized to -1 for all samples
/// ======================================================
/// Post conditions:
/// No records given
///      variant_records empty, min_ref_depth unchanged, rnc = MissingData
/// Records do not span the entire range of site
///      variant_records empty, min_ref_depth updated accordingly, rnc = PartialData
/// Records span entire range, and consist of all reference confidence records
///      variant_records empty, min_ref_depth updated accordingly, rnc = N_A
/// Records span entire range, and include one or more variant records which
/// all share at least one reference position
///      variant_records filled in, min_ref_depth updated accordingly, rnc = N_A
/// Records span entire range, and include multiple variant records which
/// don't all share at least one reference position
///      variant_records empty, min_ref_depth updated accordingly, rnc = UnphasedVariants
Status find_variant_records(const genotyper_config& cfg, const unified_site& site,
                            const string& dataset, const bcf_hdr_t* hdr, int bcf_nsamples,
                            const map<int, int>& sample_mapping,
                            const vector<shared_ptr<bcf1_t>>& records,
                            AlleleDepthHelper& depth,
                            NoCallReason& rnc,
                            vector<int>& min_ref_depth,
                            vector<shared_ptr<bcf1_t>>& variant_records) {
    // initialize outputs
    rnc = NoCallReason::MissingData;
    variant_records.clear();

    Status s;

    // collect the ranges covered by the records
    vector<range> record_rngs;
    record_rngs.reserve(records.size());
    for (auto& record: records) {
        range record_rng(record.get());
        assert(record_rng.overlaps(site.pos));
        record_rngs.push_back(record_rng);
        assert(bcf_nsamples == record->n_sample);
    }

    // check the records span the site, otherwise we need to produce
    // PartialData no-calls
    if (!site.pos.spanned_by(record_rngs)) {
        if (!record_rngs.empty()) {
            rnc = NoCallReason::PartialData;
        }
        return Status::OK();
    }

    // now that we know the records span the site, partition the variant
    // record(s) and the surrounding reference confidence records.
    vector<shared_ptr<bcf1_t>> ref_records;
    ref_records.reserve(records.size());
    for (auto& record : records) {
        (is_gvcf_ref_record(cfg, record.get()) ? ref_records : variant_records).push_back(record);
    }

    // compute min_ref_depth across the reference confidence records
    S(update_min_ref_depth(dataset, hdr, bcf_nsamples, sample_mapping,
                           ref_records, depth, min_ref_depth));

    // if there are multiple variant records, check if they all share at least
    // one reference position.
    if (variant_records.size() > 1) {
        range intersection(variant_records[0]);
        for (auto& record : variant_records) {
            range record_rng(record);
            assert(record_rng.rid == intersection.rid);
            intersection.beg = max(record_rng.beg, intersection.beg);
            intersection.end = min(record_rng.end, intersection.end);
        }
        if (intersection.beg >= intersection.end) {
            // if not, then we've got to bug out with UnphasedVariants
            variant_records.clear();
            rnc = NoCallReason::UnphasedVariants;
            return Status::OK();
        }
    }

    // Success...
    rnc = NoCallReason::N_A;
    return Status::OK();
}

static Status find_allele_mapping(const unified_site& site, const bcf1_t *record,
                                  vector<int>& allele_mapping, vector<bool>& deletion_allele) {
    range rng(record);
    assert(rng.overlaps(site.pos));
    allele_mapping[0] = 0;

    // map the bcf1_t alt alleles according to unification
    // checking for valid dna regex match
    string ref_al(record->d.allele[0]);
    for (int i = 1; i < record->n_allele; i++) {
        string al(record->d.allele[i]);
        if (regex_match(al, regex_dna)) {
            auto p = site.unification.find(allele(rng, al));
            if (p != site.unification.end()) {
                allele_mapping[i] = p->second;
            }
        }
        if (al.size() < rng.size() && rng.size() == ref_al.size()) {
            deletion_allele[i] = is_deletion(ref_al, al);
        }
    }

    return Status::OK();
}

/// Based on the cluster of variant records and min_ref_depth produced by
/// find_variant_records, fill genotypes for this dataset's samples with
/// appropriate calls (currently by translation of the input hard-calls).
/// Updates genotypes and losses_for_site, and may modify min_ref_depth.
static Status translate_genotypes(const genotyper_config& cfg, const unified_site& site,
                                  const string& dataset, const bcf_hdr_t* dataset_header,
                                  int bcf_nsamples, const map<int,int>& sample_mapping,
                                  const vector<shared_ptr<bcf1_t>>& records,
                                  AlleleDepthHelper& depth,
                                  vector<int>& min_ref_depth,
                                  vector<one_call>& genotypes,
                                  LossTrackers& losses_for_site) {
    assert(genotypes.size() == 2*min_ref_depth.size());
    Status s;

    // right now we can only actually deal with one variant record...
    bcf1_t *record = nullptr;

    if (records.size() == 1) {
        record = records[0].get();
    } else if (records.size() > 1) {
        // if we're given multiple overlapping variant records, attempt to
        // reclassify all, or all but one, of them as "pseudo" ref records
        vector<shared_ptr<bcf1_t>> pseudo_ref_records;
        for (auto& a_record : records) {
            assert(!is_gvcf_ref_record(cfg, a_record.get()));
            if (is_pseudo_ref_record(dataset_header, a_record.get())) {
                pseudo_ref_records.push_back(a_record);
            } else if (!record) {
                record = a_record.get();
            } else {
                // we've got an OverlappingVariants problem...
                for (int i = 0; i < bcf_nsamples; i++) {
                    genotypes[sample_mapping.at(i)*2].RNC =
                        genotypes[sample_mapping.at(i)*2+1].RNC =
                            NoCallReason::OverlappingVariants;
                }

                return Status::OK();
            }
        }

        assert(pseudo_ref_records.size());
        // update min_ref_depth with these pseudo ref records
        S(update_min_ref_depth(dataset, dataset_header, bcf_nsamples, sample_mapping,
                               pseudo_ref_records, depth, min_ref_depth));
    }

    if (!record) {
        // no variation represented in this dataset; make homozygous ref calls
        // if min_ref_depth indicates sufficient coverage for this sample
        for (const auto& ij : sample_mapping) {
            assert(ij.second < min_ref_depth.size());
            int rd = min_ref_depth[ij.second];

            if (rd >= cfg.required_dp) {
                genotypes[2*ij.second] =
                    genotypes[2*ij.second+1] =
                        one_call(bcf_gt_unphased(0), NoCallReason::N_A);
            } else {
                genotypes[2*ij.second].RNC =
                    genotypes[2*ij.second+1].RNC = NoCallReason::InsufficientDepth;
            }
        }
        return Status::OK();
    }

    // Now, translating genotypes from one variant BCF record.

    // map the BCF's alleles onto the unified alleles
    vector<int> allele_mapping(record->n_allele, -1);
    vector<bool> deletion_allele(record->n_allele, false); // which alleles are deletions

    S(find_allele_mapping(site, record, allele_mapping, deletion_allele))

    // get the genotype calls
    int *gt = nullptr, gtsz = 0;
    int nGT = bcf_get_genotypes(dataset_header, record, &gt, &gtsz);
    int n_bcf_samples = bcf_hdr_nsamples(dataset_header);
    if (!gt || nGT != 2*n_bcf_samples) return Status::Failure("genotyper::translate_genotypes bcf_get_genotypes");
    assert(record->n_sample == bcf_hdr_nsamples(dataset_header));

    S(depth.Load(dataset, dataset_header, record));

    // for each shared sample, record the genotype call.
    for (const auto& ij : sample_mapping) {
        assert(2*ij.first < nGT);
        assert(ij.second < min_ref_depth.size());

        #define fill_allele(ofs)                                           \
            if (gt[2*ij.first+ofs] != bcf_int32_vector_end &&              \
                !bcf_gt_is_missing(gt[2*ij.first+(ofs)])) {                \
                auto al = bcf_gt_allele(gt[2*ij.first+(ofs)]);             \
                assert(al >= 0 && al < record->n_allele);                  \
                int rd = min_ref_depth[ij.second];                         \
                if (depth.sufficient(ij.first, al)                         \
                    && (rd < 0 || rd >= cfg.required_dp)) {                \
                    if (allele_mapping[al] >= 0) {                         \
                        genotypes[2*ij.second+(ofs)] =                     \
                            one_call(bcf_gt_unphased(allele_mapping[al]),  \
                                     NoCallReason::N_A);                   \
                    } else {                                               \
                        genotypes[2*ij.second+(ofs)].RNC =                 \
                            deletion_allele[al]                            \
                                ? NoCallReason::LostDeletion               \
                                : NoCallReason::LostAllele;                \
                    }                                                      \
                } else {                                                   \
                    genotypes[2*ij.second+(ofs)].RNC =                     \
                        NoCallReason::InsufficientDepth;                   \
                }                                                          \
            }
        fill_allele(0)
        fill_allele(1)
    }

    if (gt) {
        free(gt);
    }

    return Status::OK();
}


Status genotype_site(const genotyper_config& cfg, MetadataCache& cache, BCFData& data, const unified_site& site,
                     const std::string& sampleset, const vector<string>& samples,
                     const bcf_hdr_t* hdr, shared_ptr<bcf1_t>& ans, consolidated_loss& losses_for_site,
                     bool residualsFlag, shared_ptr<string> &residual_rec,
                     atomic<bool>* ext_abort) {
    Status s;

    // Initialize a vector for the unified genotype calls for each sample,
    // starting with everything missing. We'll then loop through BCF records
    // overlapping this site and fill in the genotypes as we encounter them.
    vector<one_call> genotypes(2*samples.size());

    LossTrackers loss_trackers;
    for (const auto& sample : samples) {
        loss_trackers.push_back(LossTracker(site.pos));
    }

    // Setup format field helpers
    vector<unique_ptr<IFormatFieldHelper>> format_helpers;
    for (const auto& format_field_info : cfg.liftover_fields) {
        int format_sz = samples.size();
        int count = -1;
        if (format_field_info.number == RetainedFieldNumber::BASIC) {
            count = format_field_info.count;
        } else if (format_field_info.number == RetainedFieldNumber::ALT) {
            // site.alleles.size() gives # alleles incl. REF
            count = (site.alleles.size() - 1);
        } else if (format_field_info.number == RetainedFieldNumber::ALLELES) {
            count = (site.alleles.size());
        }
        switch (format_field_info.type) {
            case RetainedFieldType::INT:
            {
                format_helpers.push_back(unique_ptr<IFormatFieldHelper>(new FormatFieldHelper<int32_t>(format_field_info, samples.size(), count)));
                break;
            }
            case RetainedFieldType::FLOAT:
            {
                format_helpers.push_back(unique_ptr<IFormatFieldHelper>(new FormatFieldHelper<float>(format_field_info, samples.size(), count)));
                break;
            }
        }
    }

    shared_ptr<const set<string>> samples2, datasets;
    vector<unique_ptr<RangeBCFIterator>> iterators;
    S(data.sampleset_range(cache, sampleset, site.pos, 0,
                           samples2, datasets, iterators));
    assert(samples.size() == samples2->size());

    AlleleDepthHelper adh(cfg);
    vector<DatasetSiteInfo> lost_calls_info;

    // for each pertinent dataset
    for (const auto& dataset : *datasets) {
        if (ext_abort && *ext_abort) {
            return Status::Aborted();
        }

        // load BCF records overlapping the site by "merging" the iterators
        shared_ptr<const bcf_hdr_t> dataset_header;
        vector<vector<shared_ptr<bcf1_t>>> recordss(iterators.size());
        vector<shared_ptr<bcf1_t>> records;

        for (const auto& iter : iterators) {
            string this_dataset;
            vector<shared_ptr<bcf1_t>> these_records;
            S(iter->next(this_dataset, dataset_header, these_records));
            if (dataset != this_dataset) {
                return Status::Failure("genotype_site: iterator returned unexpected dataset",
                                       this_dataset + " instead of " + dataset);
            }
            records.insert(records.end(), these_records.begin(), these_records.end());
        }

        assert(is_sorted(records.begin(), records.end(),
                         [] (shared_ptr<bcf1_t>& p1, shared_ptr<bcf1_t>& p2) {
                            return range(p1) < range(p2);
                         }));

        // index the samples shared between the sample set and the BCFs
        // TODO: better algorithm, with caching (LRU given sampleset-dataset cross)
        map<int,int> sample_mapping;
        int bcf_nsamples = bcf_hdr_nsamples(dataset_header.get());
        for (int i = 0; i < bcf_nsamples; i++) {
            string sample_i(bcf_hdr_int2id(dataset_header.get(), BCF_DT_SAMPLE, i));
            int j = 0;
            for (const auto& sample_j : samples) {
                if (sample_i == sample_j) {
                    sample_mapping[i] = j;
                    break;
                }
                j++;
            }
        }

        // update loss trackers
        update_orig_calls_for_loss(cfg, records, bcf_nsamples, dataset_header.get(),
                                   sample_mapping, loss_trackers);

        // Update format fields
        for (auto& record : records) {
            vector<int> allele_mapping(record->n_allele, -1);
            vector<bool> deletion_allele(record->n_allele, false); // which alleles are deletions

            S(find_allele_mapping(site, record.get(), allele_mapping, deletion_allele))

            for (auto& format_helper : format_helpers) {
                format_helper->add_record_data(dataset, dataset_header.get(), record.get(),
                                               sample_mapping, allele_mapping);
            }
        }

        // find the variant records and process the surrounding reference
        // confidence records
        vector<int> min_ref_depth(samples.size(), -1);
        vector<shared_ptr<bcf1_t>> variant_records;
        NoCallReason rnc = NoCallReason::MissingData;
        S(find_variant_records(cfg, site, dataset, dataset_header.get(), bcf_nsamples,
                               sample_mapping, records, adh, rnc, min_ref_depth, variant_records));

        if (rnc != NoCallReason::N_A) {
            // no call for the samples in this dataset (several possible
            // reasons)
            for (int i = 0; i < bcf_nsamples; i++) {
                genotypes[sample_mapping.at(i)*2].RNC =
                    genotypes[sample_mapping.at(i)*2+1].RNC = rnc;
            }
        } else {
            // make genotype calls for the samples in this dataset
            S(translate_genotypes(cfg, site, dataset, dataset_header.get(), bcf_nsamples,
                                  sample_mapping, variant_records, adh, min_ref_depth,
                                  genotypes, loss_trackers));
        }

        if (residualsFlag) {
            bool any_lost_calls = false;
            for (int i = 0; i < bcf_nsamples; i++) {
                if (genotypes[sample_mapping.at(i)*2].RNC != NoCallReason::N_A ||
                    genotypes[sample_mapping.at(i)*2 + 1].RNC != NoCallReason::N_A) {
                    any_lost_calls = true;
                    break;
                }
            }
            if (any_lost_calls) {
                // missing call, keep it in memory
                DatasetSiteInfo dsi;
                dsi.name = dataset;
                dsi.header = dataset_header;
                dsi.records = records;
                lost_calls_info.push_back(dsi);
            }
        }
    }

    // Clean up emission order of alleles
    for(size_t i=0; i < samples.size(); i++) {
        if(genotypes[2*i] > genotypes[2*i + 1]) {
            swap(genotypes[2*i], genotypes[2*i+1]);
        }
    }
    // Create the destination BCF record for this site.
    ans = shared_ptr<bcf1_t>(bcf_init(), &bcf_destroy);
    ans->rid = site.pos.rid;
    ans->pos = site.pos.beg;
    ans->rlen = site.pos.end - site.pos.beg;
    ans->qual = 0;

    // Lifted-over FORMAT fields (non-genotype based)
    // TODO: It seems like the update command screw up the
    // alleles (REF, ALT) fields, quick fix: update the format
    // before updating the alleles, but KIV bug fix.
    for (auto& format_helper : format_helpers) {
        S(format_helper->update_record_format(hdr, ans.get()));
    }

    // alleles
    vector<const char*> c_alleles;
    for (const auto& allele : site.alleles) {
        c_alleles.push_back(allele.c_str());
    }
    if (bcf_update_alleles(hdr, ans.get(), c_alleles.data(), c_alleles.size()) != 0) {
        return Status::Failure("bcf_update_alleles");
    }

    // GT
    vector<int32_t> gt;
    for (const auto& c : genotypes) {
        gt.push_back(c.allele);
    }
    assert(gt.size() == genotypes.size());
    if (bcf_update_genotypes(hdr, ans.get(), gt.data(), gt.size()) != 0) {
        return Status::Failure("bcf_update_genotypes");
    }

    // RNC
    vector<const char*> rnc;
    for (const auto& c : genotypes) {
        char* v = (char*) "M";
        #define RNC_CASE(reason,code) case NoCallReason::reason: v = (char*) code ; break;
        switch (c.RNC) {
            RNC_CASE(N_A,".")
            RNC_CASE(PartialData,"P")
            RNC_CASE(InsufficientDepth,"D")
            RNC_CASE(LostDeletion,"-")
            RNC_CASE(LostAllele,"L")
            RNC_CASE(UnphasedVariants,"U")
            RNC_CASE(OverlappingVariants,"O")
            default:
                assert(c.RNC == NoCallReason::MissingData);
        }
        rnc.push_back(v);
    }
    assert (gt.size() == rnc.size());
    if (bcf_update_format_string(hdr, ans.get(), "RNC", rnc.data(), rnc.size()) != 0) {
        return Status::Failure("bcf_update_format_string RNC");
    }

    // Finalize loss statistics for this site
    S(update_joint_call_loss(ans.get(), bcf_hdr_nsamples(hdr), genotypes, loss_trackers));
    // Package consolidated_loss for this site and merge into losses_for_site
    // to be returned to parent caller
    consolidated_loss losses;
    for (int i = 0; i < loss_trackers.size(); i++) {
        auto& tracker = loss_trackers[i];
        auto& sample_name = samples[i];
        loss_stats loss;
        S(tracker.get(loss));
        losses.insert(make_pair(sample_name,loss));
    }
    merge_loss_stats(losses, losses_for_site);

<<<<<<< HEAD
=======
    if (residualsFlag &&
        !lost_calls_info.empty()) {
        // Write loss record to the residuals file, useful for offline debugging.
        residual_rec = make_shared<string>();
        S(residuals_gen_record(site, hdr, ans.get(), lost_calls_info,
                               cache, samples,
                               *residual_rec));
    }
>>>>>>> 1bcf2ac2
    return Status::OK();
}

}<|MERGE_RESOLUTION|>--- conflicted
+++ resolved
@@ -792,7 +792,6 @@
                         genotypes[sample_mapping.at(i)*2+1].RNC =
                             NoCallReason::OverlappingVariants;
                 }
-
                 return Status::OK();
             }
         }
@@ -878,7 +877,6 @@
     return Status::OK();
 }
 
-
 Status genotype_site(const genotyper_config& cfg, MetadataCache& cache, BCFData& data, const unified_site& site,
                      const std::string& sampleset, const vector<string>& samples,
                      const bcf_hdr_t* hdr, shared_ptr<bcf1_t>& ans, consolidated_loss& losses_for_site,
@@ -1111,8 +1109,6 @@
     }
     merge_loss_stats(losses, losses_for_site);
 
-<<<<<<< HEAD
-=======
     if (residualsFlag &&
         !lost_calls_info.empty()) {
         // Write loss record to the residuals file, useful for offline debugging.
@@ -1121,7 +1117,6 @@
                                cache, samples,
                                *residual_rec));
     }
->>>>>>> 1bcf2ac2
     return Status::OK();
 }
 

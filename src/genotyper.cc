--- conflicted
+++ resolved
@@ -966,28 +966,6 @@
 
     // populate ID column with a normalized representation of each ALT
     // (accounting for possible bcf_trim_alleles)
-<<<<<<< HEAD
-    ostringstream anr;
-    for (int i = 1, j = 1; i < ans->n_allele; i++, j++) {
-        while (ans->d.allele[i] != site.alleles[j].dna) {
-            if (++j >= site.alleles.size()) {
-                return Status::Failure("BUG: bcf_trim_alleles() modified alleles in unexpected way");
-            }
-        }
-        assert(cfg.trim_uncalled_alleles && i <= j || i == j);
-        const auto& norm = site.alleles[j].normalized;
-        assert(site.pos.contains(norm.pos));
-        if (i > 1) {
-            anr << ";";
-        }
-        anr << bcf_seqname(hdr, ans.get())
-            << "_" << (norm.pos.beg+1)
-            << "_" << site.alleles[0].dna.substr(norm.pos.beg - site.pos.beg, norm.pos.size())
-            << "_" << norm.dna;
-    }
-    if (bcf_update_id(hdr, ans.get(), anr.str().c_str())) {
-        return Status::Failure("bcf_update_id", anr.str());
-=======
     if (ans) {
         ostringstream anr;
         for (int i = 1, j = 1; i < ans->n_allele; i++, j++) {
@@ -1010,7 +988,6 @@
         if (bcf_update_id(hdr, ans.get(), anr.str().c_str())) {
             return Status::Failure("bcf_update_id", anr.str());
         }
->>>>>>> 9ddd1144
     }
 
     // Overwrite the output BCF record with a duplicate. Why? This forces htslib to

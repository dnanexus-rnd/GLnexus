#include <assert.h>
#include <algorithm>
#include "genotyper.h"

using namespace std;

// Here we implement a v1 early algorithm for genotyping individual samples
// at unified sites. It's currently capable of substituting in hard genotype
// calls for exactly matching alleles from our gVCF input data, with reference
// padding using neighboring gvcf reference records (where necessary). It does
// not handle joining of multiple variant records within a single site.
// Basic filtering based on coverage is supported.
// It does not handle genotype likelihoods, or carry over other fields besides
// GT (and RNC for accountability). Also it assumes diploid.
namespace GLnexus {

/// Determine whether the given record is a gVCF reference confidence record
/// (or else a "normal" record with at least one specific ALT allele)
static bool is_gvcf_ref_record(const genotyper_config& cfg, const bcf1_t* record) {
    return record->n_allele == 2 && strcmp(record->d.allele[1], cfg.ref_symbolic_allele.c_str()) == 0;
}

/// Detect an idiosyncratic class of records from certain HaplotypeCaller
/// versions which have QUAL == 0.0 and 0/0 genotype calls...we treat these as
/// "pseudo" reference confidence records.
static bool is_pseudo_ref_record(const bcf_hdr_t* hdr, bcf1_t* record) {
    if (record->qual != 0.0) {
        return false;
    }
    int *gt = nullptr, gtsz = 0;
    int nGT = bcf_get_genotypes(hdr, record, &gt, &gtsz);
    for (int i = 0; i < record->n_sample; i++) {
        assert(i*2+1<nGT);
        if (bcf_gt_is_missing(gt[i*2]) || bcf_gt_allele(gt[i*2]) != 0 ||
            bcf_gt_is_missing(gt[i*2+1]) || bcf_gt_allele(gt[i*2+1]) != 0) {
            free(gt);
            return false;
        }
    }
    free(gt);
    return true;
}

class IFormatFieldHelper {

public:

    // basic information for the retained field
     retained_format_field field_info;


    // Expected number of samples in output bcf record
    int n_samples;

    // Expected number of values per sample
    int count;

     IFormatFieldHelper(const retained_format_field field_info_, int n_samples_, int count_) : field_info(field_info_), n_samples(n_samples_), count(count_) {}

     IFormatFieldHelper() = default;

     virtual Status add_record_data(const string& dataset, const bcf_hdr_t* dataset_header, bcf1_t* record, const map<int, int>& sample_mapping) = 0;

     virtual Status update_record_format(const bcf_hdr_t* hdr, bcf1_t* record) = 0;

     virtual ~IFormatFieldHelper() = default;

};

template <class T>
class FormatFieldHelper : public IFormatFieldHelper {

    // A vector of length n_samples, where each element
    // is a vector consisting of format field value from
    // record(s) related to the given sample
    vector<vector<T>> format_v;

    // Combination function to handle combining multiple format values
    // from multiple records
    T (*combine_f) (vector<T>);

    static T max_element_wrapper(vector<T> v) {
        return (*max_element(v.begin(), v.end()));
    }

    static T min_element_wrapper(vector<T> v) {
        return (*min_element(v.begin(), v.end()));
    }

    // Overloaded wrapper function to call bcf_get_format of the correct
    // format field type
    static int bcf_get_format_wrapper(const bcf_hdr_t* dataset_header, bcf1_t* record, const char* field_name, int32_t** v, int* vsz) {
        return bcf_get_format_int32(dataset_header, record, field_name, v, vsz);
    }
    static int bcf_get_format_wrapper(const bcf_hdr_t* dataset_header, bcf1_t* record, const char* field_name, float** v, int* vsz) {
        return bcf_get_format_float(dataset_header, record, field_name, v, vsz);
    }

    Status combine_format_data(vector<T>& ans) {
        if( any_of(format_v.begin(), format_v.end(), [](vector<T> v){return v.empty();})) {
            return Status::Invalid("genotyper: one or more sample has missing FORMAT field for the intended output field", field_info.name);
        }

        assert(format_v.size() == n_samples * count);

        for (auto& format_one : format_v) {
            ans.push_back(combine_f(format_one));
        }

        return Status::OK();
    }


public:

    FormatFieldHelper(const retained_format_field field_info_, int n_samples_, int count_) : IFormatFieldHelper(field_info_, n_samples_, count_) {

        switch (field_info.combi_method) {
            case FieldCombinationMethod::MIN:
                combine_f = FormatFieldHelper::min_element_wrapper;
                break;
            case FieldCombinationMethod::MAX:
                combine_f = FormatFieldHelper::max_element_wrapper;
                break;
        }

        for (int i=0; i<n_samples_ * count_; i++){
            // We keep 1 vector for each eventual output value
            // So if every sample contains X values (in vcf specification, Number=X), then we keep X vectors per sample.
            format_v.push_back(vector<T>());
        }
    }

    virtual ~FormatFieldHelper() = default;

    Status add_record_data(const string& dataset, const bcf_hdr_t* dataset_header, bcf1_t* record, const map<int, int>& sample_mapping) {
        bool found = false;
        for (auto& field_name : field_info.orig_names) {
            T *v = nullptr;
            int vsz = 0;

            int rv = FormatFieldHelper::bcf_get_format_wrapper(dataset_header, record, field_name.c_str(), &v, &vsz);

            // raise error if there's a failed get due to type mismatch
            if (rv == -2) {
                if (v) free(v);
                ostringstream errmsg;
                errmsg << dataset << " " << range(record).str() << " (" << field_name << ")";
                return Status::Invalid("genotyper: getting format field errored with type mismatch", errmsg.str());
            }
            // don't raise error if get failed due to tag missing in record or
            // in vcf header; continue to look with other possible field names

            if (rv >= 0) {
                found = true;
                if (rv != record->n_sample * count) {
                // For this field, we expect count values per sample
                // so get_format should return count * record->n_sample values
                    if (v) free(v);
                    ostringstream errmsg;
                    errmsg << dataset << " " << range(record).str() << "(" << field_name << ")";
                    return Status::Invalid("genotyper: unexpected result when fetching record FORMAT field", errmsg.str());
                } // close rv != record->n_sample * count

                for (int i=0; i<record->n_sample; i++) {
                    int mapped_ind = sample_mapping.at(i);
                    for (int j=0; j<count; j++) {
                        int out_ind = mapped_ind * count + j;
                        int in_ind = i * count + j;
                        assert(out_ind < format_v.size());
                        assert(in_ind < vsz);
                        format_v[out_ind].push_back(v[in_ind]);
                    } // close for j loop
                } // close for i loop
            } // close rv >= 0
            free(v);
        }

        if (!found) {
            return Status::Invalid("genotyper: could not fetch any FORMAT field for the intended output field", field_info.name);
        }

        return Status::OK();
    }

    Status update_record_format(const bcf_hdr_t* hdr, bcf1_t* record) {
        Status s;
        vector<T> ans;
        s = combine_format_data(ans);
        if (!s.ok()) {
            // TODO: Combine function failed; currently ignore error, do not
            // update this field, and move on. More intelligent error handling?
            return Status::OK();
        }
        int retval  = 0;
        switch (field_info.type) {
            case RetainedFieldType::INT:
                retval = bcf_update_format_int32(hdr, record, field_info.name.c_str(), ans.data(), n_samples * count);
                break;
            case RetainedFieldType::FLOAT:
                retval = bcf_update_format_float(hdr, record, field_info.name.c_str(), ans.data(), n_samples * count);
                break;
            default:
                return Status::Invalid("genotyper: Unexpected RetainedFieldType when executing update_record_format.");
        }
        if (retval != 0) {
            return Status::Failure("genotyper: failed to update record format when executing update_record_format.");
        }
        return Status::OK();
    }


};


// Helper class for keeping track of the per-allele depth of coverage info in
// a bcf1_t record. There are a couple different cases to handle, depending on
// whether we're looking at a gVCF reference confidence record or a "regular"
// VCF record.
class AlleleDepthHelper {
    Status s_;
    const genotyper_config& cfg_;
    size_t n_sample_ = 0, n_allele_ = 0;
    bool is_g_ = false;
    int32_t *v_ = nullptr;
    int vsz_ = 0;

public:

    // The AlleleDepthHelper is constructed into an undefined state. Load()
    // must be invoked, successfully, before it can be used.
    AlleleDepthHelper(const genotyper_config& cfg)
        : cfg_(cfg)
        {}

    ~AlleleDepthHelper() {
        if (v_) free(v_);
    }

    // The helper can be reused for multiple records by calling Load()
    // repeatedly. This will be slightly more efficient than using a new
    // helper for each record.
    Status Load(const string& dataset, const bcf_hdr_t* dataset_header, bcf1_t* record) {
        n_sample_ = record->n_sample;
        n_allele_ = record->n_allele;
        // is this a gVCF reference confidence record?
        is_g_ = is_gvcf_ref_record(cfg_, record);

        if (is_g_) {
            // if so, look for the MIN_DP FORMAT field (or equivalent)
            int nv = bcf_get_format_int32(dataset_header, record, cfg_.ref_dp_format.c_str(),
                                          &v_, &vsz_);

            if (nv != record->n_sample) {
                ostringstream errmsg;
                errmsg << dataset << " " << range(record).str() << " (" << cfg_.ref_dp_format << ")";
                return Status::Invalid("genotyper: gVCF reference depth FORMAT field is missing or malformed", errmsg.str());
            }
        } else {
            // this is a regular VCF record, so look for the AD FORMAT field (or equivalent)
            int nv = bcf_get_format_int32(dataset_header, record, cfg_.allele_dp_format.c_str(),
                                          &v_, &vsz_);

            if (nv == -1) {
                // We allow the AD field to not exist mainly as a (poor)
                // workaround for some of our test case gVCFs not having it...
                size_t sz = record->n_sample * record->n_allele * sizeof(int32_t);
                if (vsz_ < sz) {
                    v_ = (int32_t*) realloc(v_, sz);
                    vsz_ = sz;
                }
                memset(v_, 0, sz);
            } else if (nv != record->n_sample * record->n_allele) {
                ostringstream errmsg;
                errmsg << dataset << " " << range(record).str() << " (" << cfg_.allele_dp_format << ")";
                return Status::Invalid("genotyper: VCF allele depth FORMAT field is malformed", errmsg.str());
            }
        }
        return Status::OK();
    }

    // The behavior of remaining methods is undefined until Load() has been
    // invoked successfully

    // Is there sufficient coverage for sample i, allele j?
    bool sufficient(unsigned sample, unsigned allele) {
        if (!cfg_.required_dp) {
            return true;
        }
        assert(sample < n_sample_);
        assert(allele < n_allele_);
        if (is_g_) {
            // the MIN_DP array has just one integer per sample
            if (allele == 0) {
                return v_[sample] >= cfg_.required_dp;
            } else {
                return false;
            }
        } else {
            // the AD array has one integer per allele per sample
            return v_[sample*n_allele_+allele] >= cfg_.required_dp;
        }
    }

    bool is_gvcf_ref() { return is_g_; }

    // Returns the depth for the reference allele for sample i
    int get_ref_depth(unsigned sample) {
        assert(sample < n_sample_);
        if (is_g_) {
            return v_[sample];
        } else {
            return v_[sample*n_allele_+0];
        }
    }
};


// Called for each bcf record that is associated with the unified_site
// examined to update "denominator" of total calls/bp covered in orig
// dataset
Status LossTracker::add_call_for_site(const range call, int n_calls, bool is_gvcf) noexcept {
    if (is_finalized)
        return Status::Invalid("calling add_call_for_site for a finalized LossTracker");

    auto rng_within_site_p = call.intersect(rng);

    if (rng_within_site_p) {
        range rng_within_site = *rng_within_site_p;
        orig_call call = orig_call(rng_within_site, is_gvcf);
        orig_calls_for_site[call] += n_calls;
    }
    return Status::OK();
}

// Called after joint genotyping of a unified site:
// n_no_calls gives the count of no-calls in the output joint call.
Status LossTracker::finalize_loss_for_site(int n_no_calls) noexcept {
    if (is_finalized)
        return Status::Invalid("calling finalize_loss_for_site when LossTracker is already finalized.");

    n_no_calls_total += n_no_calls;
    for (auto& kv : orig_calls_for_site) {
        int call_within_site_len = kv.first.pos.size();
        int n_orig_calls = kv.second;

        // Update total coverage of original calls implicated
        // in joint call for this site
        n_calls_total += n_orig_calls;
        n_bp_total += n_orig_calls * call_within_site_len;

        if (kv.first.is_gvcf) {
            n_gvcf_calls_total += n_orig_calls;
            n_gvcf_bp_total += n_orig_calls * call_within_site_len;
        }

        // Joint call has at least 1 missing call.
        if (n_no_calls) {
            // The expected behavior for computing n_calls_lost_for_site:
            //   If output joint call has 1 no-call:
            //      if n_orig_calls = 1 --> 0 lost calls
            //      if n_orig_calls = 2 --> 1 lost call
            //   If output joint call has 2 no-calls:
            //      if n_orig_calls = 1 --> 1 lost call
            //      if n_orig_calls = 2 --> 2 lost calls
            // It is not expected for n_orig_calls > 2 (this may happen if
            // multiple original records cover the same range after
            // intersecting with site). In this unlikely case, we compute
            // n_calls_lost_for_site as n_calls_lost multipled by
            // n_orig_calls divided by 2, rounded down to the nearest int

            int n_calls_lost_for_site = (n_orig_calls * n_no_calls) / 2;
            n_calls_lost += n_calls_lost_for_site;

            // call_within_site_len gives length of orig_call
            // restricted to the unified_site. Number of base pairs
            // (of original calls) lost is given by this length multipled
            // by n_calls_lost_for_site computed above
            n_bp_lost += call_within_site_len * n_calls_lost_for_site;

            // gvcf loss accounting
            if (kv.first.is_gvcf) {
                n_gvcf_calls_lost += n_calls_lost_for_site;
                n_gvcf_bp_lost += call_within_site_len * n_calls_lost_for_site;
            }
        }
    }

    // Clear map
    orig_calls_for_site.clear();
    is_finalized = true;

    return Status::OK();
}

// Returns the count variables packaged within loss_stats
Status LossTracker::get(loss_stats& ans) const noexcept {
    if (!is_finalized){
        return Status::Invalid("calling get on an unfinalized LossTracker");
    }

    ans.n_calls_total = n_calls_total;
    ans.n_bp_total = n_bp_total;
    ans.n_calls_lost = n_calls_lost;
    ans.n_no_calls_total = n_no_calls_total;
    ans.n_bp_lost = n_bp_lost;
    ans.n_gvcf_bp_lost = n_gvcf_bp_lost;
    ans.n_gvcf_calls_lost = n_gvcf_calls_lost;
    ans.n_gvcf_bp_total = n_gvcf_bp_total;
    ans.n_gvcf_calls_total = n_gvcf_calls_total;

    return Status::OK();
}


// Update the loss_stats data structure with call information for
// original calls associated with a unified site
static Status update_orig_calls_for_loss(const genotyper_config& cfg, const vector<shared_ptr<bcf1_t>>& records, int n_bcf_samples, const bcf_hdr_t* dataset_header, const map<int,int>& sample_mapping, LossTrackers& losses_for_site) {
    for (auto& record: records) {
        Status s;
        range rng(record);
        int *gt = nullptr, gtsz = 0;
        int nGT = bcf_get_genotypes(dataset_header, record.get(), &gt, &gtsz);
        if (!gt || nGT != 2*n_bcf_samples) return Status::Failure("genotyper::update_orig_calls_for_loss bcf_get_genotypes");

        for (int i = 0; i < n_bcf_samples; i++) {
            int sample_ind = sample_mapping.at(i);
            auto& loss = losses_for_site[sample_ind];

            int n_calls = !bcf_gt_is_missing(gt[i*2]) + !bcf_gt_is_missing(gt[i*2 + 1]);
            loss.add_call_for_site(rng, n_calls, is_gvcf_ref_record(cfg, record.get()));
        }

        free(gt);
    }
    return Status::OK();
}

// Update the loss_stats data sturcture with the joint call for
// the unified site and finalize the loss measures
static Status update_joint_call_loss(bcf1_t* record, int n_bcf_samples, const vector<one_call>& gt, LossTrackers& losses_for_site) {

    if(n_bcf_samples != losses_for_site.size()) {
        return Status::Failure("update_joint_call_loss: number of samples and bcf does not match");
    }
    range rng(record);
    Status s;

    for (int i = 0; i < n_bcf_samples; i++) {
        auto& loss = losses_for_site[i];

        int n_gt_missing = (bcf_gt_is_missing(gt[i*2].allele) + bcf_gt_is_missing(gt[i*2 + 1].allele));

        assert(n_gt_missing <= 2);
        // Lock down the loss associated with this unified_site
        loss.finalize_loss_for_site(n_gt_missing);
    }

    return Status::OK();
}

// Helper: given REF and ALT DNA, determine if the ALT represents a deletion
// with respect to REF. Left-alignment is assumed and reference padding on the
// left is tolerated.
inline bool is_deletion(const string& ref, const string& alt) {
    if (alt.size() >= ref.size()) {
        return false;
    }
    for (int j = 0; j < alt.size(); j++) {
        if (alt[j] != ref[j]) {
            // some kind of complex edit where the ALT allele is both shorter
            // and with differing basis in the prefix...
            return false;
        }
    }
    return true;
}

/// A helper function to update min_ref_depth based on several reference
/// confidence records. min_ref_depth[j] is the minimum depth of reference
/// coverage seen for sample j across the reference confidence records, and
/// should be initialized to -1 before any reference confidence records are
/// seen.
static Status update_min_ref_depth(const string& dataset, const bcf_hdr_t* dataset_header,
                                   int bcf_nsamples, const map<int,int>& sample_mapping,
                                   const vector<shared_ptr<bcf1_t>>& ref_records,
                                   AlleleDepthHelper& depth,
                                   vector<int>& min_ref_depth) {
    Status s;
    for (auto& ref_record : ref_records) {
        S(depth.Load(dataset, dataset_header, ref_record.get()));

        for (int i=0; i<bcf_nsamples; i++) {
            int mapped_sample = sample_mapping.at(i);
            assert(mapped_sample < min_ref_depth.size());

            if (min_ref_depth[mapped_sample] < 0) {
                min_ref_depth[mapped_sample] = depth.get_ref_depth(i);
            } else {
                min_ref_depth[mapped_sample] = min(min_ref_depth[mapped_sample],
                                                   depth.get_ref_depth(i));
            }
        }
    }
    return Status::OK();
}

/// Given a unified site and the set of gVCF records overlapping it in some
/// dataset, separate the variant records from surrounding reference
/// confidence records. Ideally and often there's either zero or one variant
/// records -- zero if the dataset exhibits no variation at the site, and one
/// if it does. Unfortunately, there are a number of circumstances under which
/// some variant callers produce multiple overlapping records. The variant
/// records should all share at least one reference position in common.
///
/// The variant records, if any, are returned through variant_records. It is
/// then the job of translate_genotypes to figure out what to do with the
/// cluster of variant records.
///
/// This function also modifies min_ref_depth which tracks the minimum depth
/// of ref-records for a given sample. min_ref_depth is expected to be
/// initialized to -1 for all samples, and the entry for a sample will be
/// modified only if one or more ref records are present.
///
/// =====================================================
/// Pre conditions:
/// min_ref_depth should be initialized to -1 for all samples
/// ======================================================
/// Post conditions:
/// No records given
///      variant_records empty, min_ref_depth unchanged, rnc = MissingData
/// Records do not span the entire range of site
///      variant_records empty, min_ref_depth updated accordingly, rnc = PartialData
/// Records span entire range, and consist of all reference confidence records
///      variant_records empty, min_ref_depth updated accordingly, rnc = N_A
/// Records span entire range, and include one or more variant records which
/// all share at least one reference position
///      variant_records filled in, min_ref_depth updated accordingly, rnc = N_A
/// Records span entire range, and include multiple variant records which
/// don't all share at least one reference position
///      variant_records empty, min_ref_depth updated accordingly, rnc = UnphasedVariants
Status find_variant_records(const genotyper_config& cfg, const unified_site& site,
                            const string& dataset, const bcf_hdr_t* hdr, int bcf_nsamples,
                            const map<int, int>& sample_mapping,
                            const vector<shared_ptr<bcf1_t>>& records,
                            AlleleDepthHelper& depth,
                            NoCallReason& rnc,
                            vector<int>& min_ref_depth,
                            vector<shared_ptr<bcf1_t>>& variant_records) {
    // initialize outputs
    rnc = NoCallReason::MissingData;
    variant_records.clear();

    Status s;

    // collect the ranges covered by the records
    vector<range> record_rngs;
    record_rngs.reserve(records.size());
    for (auto& record: records) {
        range record_rng(record.get());
        assert(record_rng.overlaps(site.pos));
        record_rngs.push_back(record_rng);
        assert(bcf_nsamples == record->n_sample);
    }

    // check the records span the site, otherwise we need to produce
    // PartialData no-calls
    if (!site.pos.spanned_by(record_rngs)) {
        if (!record_rngs.empty()) {
            rnc = NoCallReason::PartialData;
        }
        return Status::OK();
    }

    // now that we know the records span the site, partition the variant
    // record(s) and the surrounding reference confidence records.
    vector<shared_ptr<bcf1_t>> ref_records;
    ref_records.reserve(records.size());
    for (auto& record : records) {
        (is_gvcf_ref_record(cfg, record.get()) ? ref_records : variant_records).push_back(record);
    }

    // compute min_ref_depth across the reference confidence records
    S(update_min_ref_depth(dataset, hdr, bcf_nsamples, sample_mapping,
                           ref_records, depth, min_ref_depth));

    // if there are multiple variant records, check if they all share at least
    // one reference position.
    if (variant_records.size() > 1) {
        range intersection(variant_records[0]);
        for (auto& record : variant_records) {
            range record_rng(record);
            assert(record_rng.rid == intersection.rid);
            intersection.beg = max(record_rng.beg, intersection.beg);
            intersection.end = min(record_rng.end, intersection.end);
        }
        if (intersection.beg >= intersection.end) {
            // if not, then we've got to bug out with UnphasedVariants
            variant_records.clear();
            rnc = NoCallReason::UnphasedVariants;
            return Status::OK();
        }
    }

    // Success...
    rnc = NoCallReason::N_A;
    return Status::OK();
}

/// Based on the cluster of variant records and min_ref_depth produced by
/// find_variant_records, fill genotypes for this dataset's samples with
/// appropriate calls (currently by translation of the input hard-calls).
/// Updates genotypes and losses_for_site, and may modify min_ref_depth.
static Status translate_genotypes(const genotyper_config& cfg, const unified_site& site,
                                  const string& dataset, const bcf_hdr_t* dataset_header,
                                  int bcf_nsamples, const map<int,int>& sample_mapping,
                                  const vector<shared_ptr<bcf1_t>>& records,
                                  AlleleDepthHelper& depth,
                                  vector<int>& min_ref_depth,
                                  vector<one_call>& genotypes,
                                  LossTrackers& losses_for_site) {
    assert(genotypes.size() == 2*min_ref_depth.size());
    Status s;

    // right now we can only actually deal with one variant record...
    bcf1_t *record = nullptr;

    if (records.size() == 1) {
        record = records[0].get();
    } else if (records.size() > 1) {
        // if we're given multiple overlapping variant records, attempt to
        // reclassify all, or all but one, of them as "pseudo" ref records
        vector<shared_ptr<bcf1_t>> pseudo_ref_records;
        for (auto& a_record : records) {
            assert(!is_gvcf_ref_record(cfg, a_record.get()));
            if (is_pseudo_ref_record(dataset_header, a_record.get())) {
                pseudo_ref_records.push_back(a_record);
            } else if (!record) {
                record = a_record.get();
            } else {
                // we've got an OverlappingVariants problem...
                for (int i = 0; i < bcf_nsamples; i++) {
                    genotypes[sample_mapping.at(i)*2].RNC =
                        genotypes[sample_mapping.at(i)*2+1].RNC =
                            NoCallReason::OverlappingVariants;
                }
                return Status::OK();
            }
        }

        assert(pseudo_ref_records.size());
        // update min_ref_depth with these pseudo ref records
        S(update_min_ref_depth(dataset, dataset_header, bcf_nsamples, sample_mapping,
                               pseudo_ref_records, depth, min_ref_depth));
    }

    if (!record) {
        // no variation represented in this dataset; make homozygous ref calls
        // if min_ref_depth indicates sufficient coverage for this sample
        for (const auto& ij : sample_mapping) {
            assert(ij.second < min_ref_depth.size());
            int rd = min_ref_depth[ij.second];

            if (rd >= cfg.required_dp) {
                genotypes[2*ij.second] =
                    genotypes[2*ij.second+1] =
                        one_call(bcf_gt_unphased(0), NoCallReason::N_A);
            } else {
                genotypes[2*ij.second].RNC =
                    genotypes[2*ij.second+1].RNC = NoCallReason::InsufficientDepth;
            }
        }
        return Status::OK();
    }

    // Now, translating genotypes from one variant BCF record.

    // map the BCF's alleles onto the unified alleles
    vector<int> allele_mapping(record->n_allele, -1);
    vector<bool> deletion_allele(record->n_allele, false); // which alleles are deletions

    range rng(record);
    assert(rng.overlaps(site.pos));
    allele_mapping[0] = 0;

    // map the bcf1_t alt alleles according to unification
    // checking for valid dna regex match
    string ref_al(record->d.allele[0]);
    for (int i = 1; i < record->n_allele; i++) {
        string al(record->d.allele[i]);
        if (regex_match(al, regex_dna)) {
            auto p = site.unification.find(allele(rng, al));
            if (p != site.unification.end()) {
                allele_mapping[i] = p->second;
            }
        }
        if (al.size() < rng.size() && rng.size() == ref_al.size()) {
            deletion_allele[i] = is_deletion(ref_al, al);
        }
    }

    // get the genotype calls
    int *gt = nullptr, gtsz = 0;
    int nGT = bcf_get_genotypes(dataset_header, record, &gt, &gtsz);
    int n_bcf_samples = bcf_hdr_nsamples(dataset_header);
    if (!gt || nGT != 2*n_bcf_samples) return Status::Failure("genotyper::translate_genotypes bcf_get_genotypes");
    assert(record->n_sample == bcf_hdr_nsamples(dataset_header));

    S(depth.Load(dataset, dataset_header, record));

    //unique_ptr<
    // for each shared sample, record the genotype call.
    for (const auto& ij : sample_mapping) {
        assert(2*ij.first < nGT);
        assert(ij.second < min_ref_depth.size());

        #define fill_allele(ofs)                                           \
            if (gt[2*ij.first+ofs] != bcf_int32_vector_end &&              \
                !bcf_gt_is_missing(gt[2*ij.first+(ofs)])) {                \
                auto al = bcf_gt_allele(gt[2*ij.first+(ofs)]);             \
                assert(al >= 0 && al < record->n_allele);                  \
                int rd = min_ref_depth[ij.second];                         \
                if (depth.sufficient(ij.first, al)                         \
                    && (rd < 0 || rd >= cfg.required_dp)) {                \
                    if (allele_mapping[al] >= 0) {                         \
                        genotypes[2*ij.second+(ofs)] =                     \
                            one_call(bcf_gt_unphased(allele_mapping[al]),  \
                                     NoCallReason::N_A);                   \
                    } else {                                               \
                        genotypes[2*ij.second+(ofs)].RNC =                 \
                            deletion_allele[al]                            \
                                ? NoCallReason::LostDeletion               \
                                : NoCallReason::LostAllele;                \
                    }                                                      \
                } else {                                                   \
                    genotypes[2*ij.second+(ofs)].RNC =                     \
                        NoCallReason::InsufficientDepth;                   \
                }                                                          \
            }
        fill_allele(0)
        fill_allele(1)
    }

    if (gt) {
        free(gt);
    }

    return Status::OK();
}

Status genotype_site(const genotyper_config& cfg, MetadataCache& cache, BCFData& data, const unified_site& site,
                     const std::string& sampleset, const vector<string>& samples,
                     const bcf_hdr_t* hdr, shared_ptr<bcf1_t>& ans, consolidated_loss& losses_for_site,
                     atomic<bool>* ext_abort) {
	Status s;

    // Initialize a vector for the unified genotype calls for each sample,
    // starting with everything missing. We'll then loop through BCF records
    // overlapping this site and fill in the genotypes as we encounter them.
    vector<one_call> genotypes(2*samples.size());

    LossTrackers loss_trackers;
    for (const auto& sample : samples) {
        loss_trackers.push_back(LossTracker(site.pos));
    }

    vector<unique_ptr<IFormatFieldHelper>> format_helpers;
    for (const auto& format_field_info : cfg.liftover_fields) {
        int format_sz = samples.size();
        if (format_field_info.number == RetainedFieldNumber::BASIC) {
            format_sz *= format_field_info.count;
        } else if (format_field_info.number == RetainedFieldNumber::ALT) {
            // site.alleles.size() gives # alleles incl. REF
            format_sz *= (site.alleles.size() - 1);
        }
        switch (format_field_info.type) {
            case RetainedFieldType::INT:
            {
                format_helpers.push_back(unique_ptr<IFormatFieldHelper>(new FormatFieldHelper<int32_t>(format_field_info, samples.size(), format_field_info.count)));
                break;
            }
            case RetainedFieldType::FLOAT:
            {
                format_helpers.push_back(unique_ptr<IFormatFieldHelper>(new FormatFieldHelper<float>(format_field_info, samples.size(), format_field_info.count)));
                break;
            }
        }
    }

    shared_ptr<const set<string>> samples2, datasets;
    vector<unique_ptr<RangeBCFIterator>> iterators;
    S(data.sampleset_range(cache, sampleset, site.pos,
                           samples2, datasets, iterators));
    assert(samples.size() == samples2->size());

    AlleleDepthHelper adh(cfg);

    // for each pertinent dataset
    for (const auto& dataset : *datasets) {
        if (ext_abort && *ext_abort) {
            return Status::Aborted();
        }

        // load BCF records overlapping the site by "merging" the iterators
        shared_ptr<const bcf_hdr_t> dataset_header;
        vector<vector<shared_ptr<bcf1_t>>> recordss(iterators.size());
        vector<shared_ptr<bcf1_t>> records;

        for (const auto& iter : iterators) {
            string this_dataset;
            vector<shared_ptr<bcf1_t>> these_records;
            S(iter->next(this_dataset, dataset_header, these_records));
            if (dataset != this_dataset) {
                return Status::Failure("genotype_site: iterator returned unexpected dataset",
                                       this_dataset + " instead of " + dataset);
            }
            records.insert(records.end(), these_records.begin(), these_records.end());
        }

        assert(is_sorted(records.begin(), records.end(),
                         [] (shared_ptr<bcf1_t>& p1, shared_ptr<bcf1_t>& p2) {
                            return range(p1) < range(p2);
                         }));

        // index the samples shared between the sample set and the BCFs
        // TODO: better algorithm, with caching (LRU given sampleset-dataset cross)
        map<int,int> sample_mapping;
        int bcf_nsamples = bcf_hdr_nsamples(dataset_header.get());
        for (int i = 0; i < bcf_nsamples; i++) {
            string sample_i(bcf_hdr_int2id(dataset_header.get(), BCF_DT_SAMPLE, i));
            int j = 0;
            for (const auto& sample_j : samples) {
                if (sample_i == sample_j) {
                    sample_mapping[i] = j;
                    break;
                }
                j++;
            }
        }

        // update loss trackers
        update_orig_calls_for_loss(cfg, records, bcf_nsamples, dataset_header.get(),
                                   sample_mapping, loss_trackers);

        // find the variant records and process the surrounding reference
        // confidence records
        vector<int> min_ref_depth(samples.size(), -1);
<<<<<<< HEAD
        shared_ptr<bcf1_t> rep_record;
        S(find_rep_record(cfg, site, records, dataset, dataset_header.get(), bcf_nsamples, sample_mapping, genotypes, min_ref_depth, rep_record));

        // non-empty rep_record
        if (rep_record) {

            // Populate FORMAT fields to be lifted over
            for (auto& format_helper : format_helpers) {
                for (auto& record : records){
                    format_helper->add_record_data(dataset, dataset_header.get(), record.get(), sample_mapping);
                }
            }

            // Perform genotyping
            S(translate_genotypes(cfg, site, dataset, dataset_header.get(), rep_record.get(),
                                  sample_mapping, genotypes, min_ref_depth, loss_trackers));
=======
        vector<shared_ptr<bcf1_t>> variant_records;
        NoCallReason rnc = NoCallReason::MissingData;
        S(find_variant_records(cfg, site, dataset, dataset_header.get(), bcf_nsamples,
                               sample_mapping, records, adh, rnc, min_ref_depth, variant_records));

        if (rnc != NoCallReason::N_A) {
            // no call for the samples in this dataset (several possible
            // reasons)
            for (int i = 0; i < bcf_nsamples; i++) {
                genotypes[sample_mapping.at(i)*2].RNC =
                    genotypes[sample_mapping.at(i)*2+1].RNC = rnc;
            }
        } else {
            // make genotype calls for the samples in this dataset
            S(translate_genotypes(cfg, site, dataset, dataset_header.get(), bcf_nsamples,
                                  sample_mapping, variant_records, adh, min_ref_depth,
                                  genotypes, loss_trackers));
>>>>>>> aa9d6bdc
        }
    }

    // Clean up emission order of alleles
    for(size_t i=0; i < samples.size(); i++) {
        if(genotypes[2*i] > genotypes[2*i + 1]) {
            swap(genotypes[2*i], genotypes[2*i+1]);
        }
    }
    // Create the destination BCF record for this site.
    ans = shared_ptr<bcf1_t>(bcf_init(), &bcf_destroy);
    ans->rid = site.pos.rid;
    ans->pos = site.pos.beg;
    ans->rlen = site.pos.end - site.pos.beg;
    ans->qual = 0;

    // Lifted-over FORMAT fields (non-genotype based)
    // TODO: It seems like the update command screw up the
    // alleles (REF, ALT) fields, quick fix: update the format
    // before updating the alleles, but KIV bug fix.
    for (auto& format_helper : format_helpers) {
        S(format_helper->update_record_format(hdr, ans.get()));
    }

    // alleles
    vector<const char*> c_alleles;
    for (const auto& allele : site.alleles) {
        c_alleles.push_back(allele.c_str());
    }
    if (bcf_update_alleles(hdr, ans.get(), c_alleles.data(), c_alleles.size()) != 0) {
        return Status::Failure("bcf_update_alleles");
    }

    // GT
    vector<int32_t> gt;
    for (const auto& c : genotypes) {
        gt.push_back(c.allele);
    }
    assert(gt.size() == genotypes.size());
    if (bcf_update_genotypes(hdr, ans.get(), gt.data(), gt.size()) != 0) {
        return Status::Failure("bcf_update_genotypes");
    }

    // RNC
    vector<const char*> rnc;
    for (const auto& c : genotypes) {
        char* v = (char*) "M";
        #define RNC_CASE(reason,code) case NoCallReason::reason: v = (char*) code ; break;
        switch (c.RNC) {
            RNC_CASE(N_A,".")
            RNC_CASE(PartialData,"P")
            RNC_CASE(InsufficientDepth,"D")
            RNC_CASE(LostDeletion,"-")
            RNC_CASE(LostAllele,"L")
            RNC_CASE(UnphasedVariants,"U")
            RNC_CASE(OverlappingVariants,"O")
            default:
                assert(c.RNC == NoCallReason::MissingData);
        }
        rnc.push_back(v);
    }
    assert (gt.size() == rnc.size());
    if (bcf_update_format_string(hdr, ans.get(), "RNC", rnc.data(), rnc.size()) != 0) {
        return Status::Failure("bcf_update_format_string RNC");
    }

    // Finalize loss statistics for this site
    S(update_joint_call_loss(ans.get(), bcf_hdr_nsamples(hdr), genotypes, loss_trackers));
    // Package consolidated_loss for this site and merge into losses_for_site
    // to be returned to parent caller
    consolidated_loss losses;
    for (int i = 0; i < loss_trackers.size(); i++) {
        auto& tracker = loss_trackers[i];
        auto& sample_name = samples[i];
        loss_stats loss;
        S(tracker.get(loss));
        losses.insert(make_pair(sample_name,loss));
    }
    merge_loss_stats(losses, losses_for_site);

    return Status::OK();
}

}<|MERGE_RESOLUTION|>--- conflicted
+++ resolved
@@ -845,24 +845,6 @@
         // find the variant records and process the surrounding reference
         // confidence records
         vector<int> min_ref_depth(samples.size(), -1);
-<<<<<<< HEAD
-        shared_ptr<bcf1_t> rep_record;
-        S(find_rep_record(cfg, site, records, dataset, dataset_header.get(), bcf_nsamples, sample_mapping, genotypes, min_ref_depth, rep_record));
-
-        // non-empty rep_record
-        if (rep_record) {
-
-            // Populate FORMAT fields to be lifted over
-            for (auto& format_helper : format_helpers) {
-                for (auto& record : records){
-                    format_helper->add_record_data(dataset, dataset_header.get(), record.get(), sample_mapping);
-                }
-            }
-
-            // Perform genotyping
-            S(translate_genotypes(cfg, site, dataset, dataset_header.get(), rep_record.get(),
-                                  sample_mapping, genotypes, min_ref_depth, loss_trackers));
-=======
         vector<shared_ptr<bcf1_t>> variant_records;
         NoCallReason rnc = NoCallReason::MissingData;
         S(find_variant_records(cfg, site, dataset, dataset_header.get(), bcf_nsamples,
@@ -880,7 +862,6 @@
             S(translate_genotypes(cfg, site, dataset, dataset_header.get(), bcf_nsamples,
                                   sample_mapping, variant_records, adh, min_ref_depth,
                                   genotypes, loss_trackers));
->>>>>>> aa9d6bdc
         }
     }
 

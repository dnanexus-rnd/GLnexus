--- conflicted
+++ resolved
@@ -299,14 +299,10 @@
                                  shared_ptr<bcf_hdr_t>& ans) {
     vector<string> hdr_lines;
     hdr_lines.push_back("##FORMAT=<ID=GT,Number=1,Type=String,Description=\"Genotype\">");
-<<<<<<< HEAD
-    hdr_lines.push_back("##FORMAT=<ID=RNC,Number=G,Type=Character,Description=\"Reason for No Call in GT: . = N/A, M = Missing data, L = Lost/unrepresentable allele\">");
+    hdr_lines.push_back("##FORMAT=<ID=RNC,Number=G,Type=Character,Description=\"Reason for No Call in GT: . = n/a, M = Missing data, P = Partial data, D = insufficient Depth of coverage, - = unrepresentable overlapping deletion, L = Lost/unrepresentable allele (other than deletion), U = multiple Unphased variants present, O = multiple Overlapping variants present\">");
     for (auto& format_field : format_fields) {
         hdr_lines.push_back(format_field.description);
     }
-=======
-    hdr_lines.push_back("##FORMAT=<ID=RNC,Number=G,Type=Character,Description=\"Reason for No Call in GT: . = n/a, M = Missing data, P = Partial data, D = insufficient Depth of coverage, - = unrepresentable overlapping deletion, L = Lost/unrepresentable allele (other than deletion), U = multiple Unphased variants present, O = multiple Overlapping variants present\">");
->>>>>>> aa9d6bdc
     for (const auto& ctg : contigs) {
         ostringstream stm;
         stm << "##contig=<ID=" << ctg.first << ",length=" << ctg.second << ">";

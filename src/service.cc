#include "service.h"
#include "data.h"
#include "alleles.h"
#include "genotyper.h"
#include <algorithm>
#include <iostream>
#include <map>
#include <assert.h>
#include <sstream>

using namespace std;

namespace GLnexus{

// pImpl idiom
struct Service::body {
    std::unique_ptr<MetadataCache> metadata_;
    BCFData& data_;

    body(BCFData& data) : data_(data) {}
};

Service::Service(BCFData& data) {
    body_ = make_unique<Service::body>(data);
}

Service::~Service() = default;

Status Service::Start(Metadata& metadata, BCFData& data, unique_ptr<Service>& svc) {
    svc.reset(new Service(data));
    return MetadataCache::Start(metadata, svc->body_->metadata_);
}

bool is_dna(const string& str) {
    return all_of(str.begin(), str.end(),
                  [](char ch) { return ch == 'A' || ch == 'C' || ch == 'G' || ch == 'T'; });
}

Status Service::discover_alleles(const string& sampleset, const range& pos, discovered_alleles& ans) {
    // Find the data sets containing the samples in the sample set.
    shared_ptr<const set<string>> samples, datasets;
    Status s;
    S(body_->metadata_->sampleset_datasets(sampleset, samples, datasets));

    // extract alleles from each dataset
    ans.clear();
    for (const auto& dataset : *datasets) {
        // get dataset BCF records
        shared_ptr<const bcf_hdr_t> dataset_header;
        vector<shared_ptr<bcf1_t>> records;
        S(body_->data_.dataset_range_and_header(dataset, pos, dataset_header, records));

        // for each BCF record
        discovered_alleles dsals;
        for (const auto& record : records) {
            range rng(record);
            vector<float> obs_counts(record->n_allele, 0.0);

            // count hard-called allele observations
            // TODO: only count samples in the sample set
            // TODO: could use GLs for soft estimate
            // TODO: "max ref extension" distance for each allele
            int *gt = nullptr, gtsz = 0;
            int ngt = bcf_get_genotypes(dataset_header.get(), record.get(), &gt, &gtsz);
            for (int i = 0; i < ngt; i++) {
                if (gt[i] != bcf_int32_vector_end) {
                    int al_i = bcf_gt_allele(gt[i]);
                    if (al_i >= 0 && al_i < record->n_allele) {
                        obs_counts[al_i] += 1.0;
                    }
                }
            }
            if (gt) {
                free(gt);
            }

            // create a discovered_alleles entry for each alt allele matching [ACGT]+
            // In particular this excludes gVCF <NON_REF> symbolic alleles
            bool any_alt = false;
            for (int i = 1; i < record->n_allele; i++) {
                string aldna(record->d.allele[i]);
                transform(aldna.begin(), aldna.end(), aldna.begin(), ::toupper);
                if (aldna.size() > 0 && is_dna(aldna)) {
                    discovered_allele_info ai = { false, obs_counts[i] };
                    dsals.insert(make_pair(allele(rng, aldna), ai));
                    any_alt = true;
                }
            }

            // create an entry for the ref allele, if we discovered at least one alt allele.
            string refdna(record->d.allele[0]);
            transform(refdna.begin(), refdna.end(), refdna.begin(), ::toupper);
            if (refdna.size() > 0 && is_dna(refdna)) {
                if (any_alt) {
                    discovered_allele_info ai = { true, obs_counts[0] };
                    dsals.insert(make_pair(allele(rng, refdna), ai));
                }
            } else {
                ostringstream errmsg;
                errmsg << dataset << " " << refdna << "@" << pos.str();
                return Status::Invalid("invalid reference allele", errmsg.str());
            }
        }

        // merge in this dataset's alleles
        S(merge_discovered_alleles(dsals, ans));
    }

    // ex post facto check: exactly one reference allele at any given range
    // TODO: should be factored out because the distributed service will also need to check this
    set<range> ranges;
    multimap<range,pair<string,bool> > refcheck;
    for (const auto& it : ans) {
        UNPAIR(it,allele,ai)
        refcheck.insert(make_pair(allele.pos, make_pair(allele.dna, ai.is_ref)));
        ranges.insert(allele.pos);
    }
    for (const auto& rng : ranges) {
        vector<string> refs;
        auto its = refcheck.equal_range(rng);
        for (auto it = its.first; it != its.second; it++) {
            UNPAIR(*it, refcheck_rng, refcheckp)
            UNPAIR(refcheckp, refcheck_dna, refcheck_is_ref)
            assert (refcheck_rng == rng);
            if (refcheck_is_ref) {
                refs.push_back(refcheck_dna);
            }
        }
        if (refs.size() > 1) {
            ostringstream errmsg;
            errmsg << rng.str(body_->metadata_->contigs());
            for (const auto& r : refs) {
                errmsg << ' ' << r;
            }
            return Status::Invalid("data sets contain inconsistent reference alleles", errmsg.str());
        } else if (refs.size() == 0) {
            return Status::Invalid("data sets contain no reference allele", rng.str(body_->metadata_->contigs()));
        }
    }

    return Status::OK();
}

Status Service::genotype_sites(const genotyper_config& cfg, const string& sampleset, const vector<unified_site>& sites, const string& filename, consolidated_loss& dlosses) {
    Status s;
    shared_ptr<const set<string>> samples, datasets;
    S(body_->metadata_->sampleset_datasets(sampleset, samples, datasets));

    // create a BCF header for this sample set
    // TODO: memoize
    shared_ptr<bcf_hdr_t> hdr(bcf_hdr_init("w"), &bcf_hdr_destroy);
    const char* hdrGT = "##FORMAT=<ID=GT,Number=1,Type=String,Description=\"Genotype\">";
    if (bcf_hdr_append(hdr.get(), hdrGT) != 0) {
        return Status::Failure("bcf_hdr_append", hdrGT);
    }
    for (const auto& ctg : body_->metadata_->contigs()) {
        ostringstream stm;
        stm << "##contig=<ID=" << ctg.first << ",length=" << ctg.second << ">";
        if (bcf_hdr_append(hdr.get(), stm.str().c_str()) != 0) {
            return Status::Failure("bcf_hdr_append", stm.str());
        }
    }

    for (const auto& sample : *samples) {
        if (bcf_hdr_add_sample(hdr.get(), sample.c_str()) != 0) {
            return Status::Failure("bcf_hdr_add_sample", sample);
        }
    }
    if (bcf_hdr_sync(hdr.get()) != 0) {
        return Status::Failure("bcf_hdr_sync");
    }

    // safeguard against update_genotypes failure from improper header
    if(bcf_hdr_nsamples(hdr) != samples->size()){
        return Status::Failure("Mismatch found in number of samples in output bcf header");
    }

    // open output BCF file
    unique_ptr<vcfFile, void(*)(vcfFile*)> outfile(bcf_open(filename.c_str(), "wb"), [](vcfFile* f) { bcf_close(f); });
    if (!outfile) {
        return Status::IOError("failed to open BCF file for writing", filename);
    }
    if (bcf_hdr_write(outfile.get(), hdr.get()) != 0) {
        return Status::IOError("bcf_hdr_write", filename);
    }

    // for each site
    for (const auto& site : sites) {
        // compute genotypes
        shared_ptr<bcf1_t> site_bcf;
<<<<<<< HEAD

        consolidated_loss losses_for_site;
        for (auto& sample : *samples) {
            losses_for_site.insert(make_pair(sample, loss_stats(site)));
        }

        S(genotype_site(cfg, data_, site, *samples, *datasets, hdr.get(), site_bcf, losses_for_site));
=======
        S(genotype_site(cfg, body_->data_, site, *samples, *datasets, hdr.get(), site_bcf));
>>>>>>> 3171a943

        // write out a BCF record
        if (bcf_write(outfile.get(), hdr.get(), site_bcf.get()) != 0) {
            return Status::IOError("bcf_write", filename);
        }

        merge_loss_stats(losses_for_site, dlosses);
    }
    // TODO: for very large sample sets, bucket cache-friendliness might be
    // improved by genotyping in grid squares of N>1 sites and M>1 samples

    if (bcf_close(outfile.release()) != 0) {
        return Status::IOError("bcf_close", filename);
    }


    return Status::OK();
}
}<|MERGE_RESOLUTION|>--- conflicted
+++ resolved
@@ -160,7 +160,6 @@
             return Status::Failure("bcf_hdr_append", stm.str());
         }
     }
-
     for (const auto& sample : *samples) {
         if (bcf_hdr_add_sample(hdr.get(), sample.c_str()) != 0) {
             return Status::Failure("bcf_hdr_add_sample", sample);
@@ -188,17 +187,13 @@
     for (const auto& site : sites) {
         // compute genotypes
         shared_ptr<bcf1_t> site_bcf;
-<<<<<<< HEAD
 
         consolidated_loss losses_for_site;
         for (auto& sample : *samples) {
             losses_for_site.insert(make_pair(sample, loss_stats(site)));
         }
 
-        S(genotype_site(cfg, data_, site, *samples, *datasets, hdr.get(), site_bcf, losses_for_site));
-=======
-        S(genotype_site(cfg, body_->data_, site, *samples, *datasets, hdr.get(), site_bcf));
->>>>>>> 3171a943
+        S(genotype_site(cfg, body_->data_, site, *samples, *datasets, hdr.get(), site_bcf, losses_for_site));
 
         // write out a BCF record
         if (bcf_write(outfile.get(), hdr.get(), site_bcf.get()) != 0) {
@@ -214,7 +209,7 @@
         return Status::IOError("bcf_close", filename);
     }
 
-
     return Status::OK();
 }
+
 }
--- conflicted
+++ resolved
@@ -283,23 +283,16 @@
 }
 
 // Delineate sites given all discovered alleles, potentially pruning some as
-<<<<<<< HEAD
 // described above. The result maps the range of each site to a tuple of the
 // discovered REF alleles, the minimized ALT alleles, and any pruned alleles
 // overlapping the site. It is possible (even likely) that one pruned allele
 // overlaps multiple sites, and thus appears in more than one of those entries.
 // all_pruned_alleles is a unique list of the pruned alleles, each with the
 // corresponding reference allele.
-Status delineate_sites(const unifier_config& cfg, const discovered_alleles& alleles,
+// The input alleles is cleared by side-effect to save memory.
+Status delineate_sites(const unifier_config& cfg, discovered_alleles& alleles,
                        map<range,tuple<discovered_alleles,minimized_alleles,minimized_alleles>>& ans,
                        vector<pair<minimized_allele,discovered_allele>>& all_pruned_alleles) {
-=======
-// described above. The result maps the range of each site to a pair of the
-// discovered REF alleles and the minimized ALT alleles.
-// The input alleles is cleared by side-effect to save memory.
-Status delineate_sites(const unifier_config& cfg, discovered_alleles& alleles,
-                       map<range,tuple<discovered_alleles,minimized_alleles,minimized_alleles>>& ans) {
->>>>>>> 1c9c8ca6
     Status s;
 
     // Start by coarsely partitioning "active regions" (allele clusters)
@@ -308,14 +301,10 @@
 
     // Decompose each active region into sites
     ans.clear();
-<<<<<<< HEAD
     all_pruned_alleles.clear();
-    for (const auto& active_region : active_regions) {
-=======
     for (auto par = active_regions.begin(); par != active_regions.end(); active_regions.erase(par++)) {
         const auto& active_region = *par;
 
->>>>>>> 1c9c8ca6
         // minimize the alt alleles
         map<range,discovered_allele> refs;
         minimized_alleles alts, pruned;
@@ -401,13 +390,7 @@
     return Status::OK();
 }
 
-<<<<<<< HEAD
-/// Unify the alleles at one site to create a unified_site
-=======
 /// Unify the alleles at one site.
-/// pruned is in+out; we need to know which alleles were pruned in site delineation, and,
-/// we might prune more alleles in the process.
->>>>>>> 1c9c8ca6
 Status unify_alleles(const unifier_config& cfg, unsigned N, const range& pos,
                      const discovered_alleles& refs, const minimized_alleles& alts,
                      const minimized_alleles& pruned, unified_site& ans) {
@@ -481,13 +464,9 @@
     Status s;
 
     map<range,tuple<discovered_alleles,minimized_alleles,minimized_alleles>> sites;
-<<<<<<< HEAD
     vector<pair<minimized_allele,discovered_allele>> all_pruned_alleles;
     S(delineate_sites(cfg, alleles, sites, all_pruned_alleles));
-=======
-    S(delineate_sites(cfg, alleles, sites));
     // at this point, alleles has been cleared to save memory usage
->>>>>>> 1c9c8ca6
 
     for (auto psite = sites.begin(); psite != sites.end(); sites.erase(psite++)) {
         UNPAIR(*psite, pos, site_alleles);

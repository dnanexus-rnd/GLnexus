#include <iostream>
#include <map>
#include "BCFKeyValueData.h"
#include "BCFSerialize.h"
#include "compare_iter.h"
#include "catch.hpp"
using namespace std;
using namespace GLnexus;

// generate a random number in the range [0 .. n-1]
static int genRandNumber(int n){
    static bool firstTime = true;

    // initialization
    if (firstTime) {
        firstTime = false;
        srand (time(NULL));
    }

    int i = rand() % n;
    return i;
}

static double genRandDouble(int n) {
    return double(genRandNumber(n)) / double(n);
}


// Trivial in-memory KeyValue implementation used in unit tests.
namespace KeyValueMem {
    using namespace KeyValue;

    class Iterator : public KeyValue::Iterator {
        std::map<std::string,std::string> data_;
        std::map<std::string,std::string>::const_iterator it_;
        friend class Reader;

    public:
        bool valid() const override {
            return it_ != data_.end();
        }

        pair<const char*,size_t> key() const override {
            return make_pair(it_->first.c_str(), it_->first.size());
        }

        pair<const char*,size_t> value() const override {
            return make_pair(it_->second.c_str(), it_->second.size());
        }

        Status next() override {
            if (it_ != data_.end()) {
                it_++;
            }
            return Status::OK();
        }
    };

    class Reader : public KeyValue::Reader {
        std::vector<std::map<std::string,std::string>> data_;
        friend class DB;

    public:
        Status get(CollectionHandle _coll, const std::string& key, std::string& value) const override {
            auto coll = reinterpret_cast<uint64_t>(_coll);
            assert(coll < data_.size());
            const auto& m = data_[coll];
            auto p = m.find(key);
            if (p == m.end()) return Status::NotFound("key", key);
            value = p->second;
            return Status::OK();
        }

        Status iterator(CollectionHandle _coll, const std::string& key, std::unique_ptr<KeyValue::Iterator>& it) const override {
            auto coll = reinterpret_cast<uint64_t>(_coll);
            assert(coll < data_.size());
            auto it2 = std::make_unique<Iterator>();
            it2->data_ = data_[coll];
            if (key.empty()) {
                it2->it_ = it2->data_.begin();
            } else {
                it2->it_ = it2->data_.lower_bound(key);
            }
            it.reset(it2.release());
            return Status::OK();
        }
    };

    class DB;

    class WriteBatch : public KeyValue::WriteBatch {
        std::vector<std::map<std::string,std::string>> data_;
        DB* db_;
        friend class DB;

    public:
        Status put(CollectionHandle _coll, const std::string& key, const std::string& value) override {
            auto coll = reinterpret_cast<uint64_t>(_coll);
            assert(coll < data_.size());
            data_[coll][key] = value;
            return Status::OK();
        }
        Status commit() override;
    };

    class DB : public KeyValue::DB {
        std::map<std::string,uint64_t> collections_;
        std::vector<std::map<std::string,std::string>> data_;
        friend class WriteBatch;

    public:
        DB(const std::vector<std::string>& collections) {
            for (uint64_t i = 0; i < collections.size(); i++) {
                assert(collections_.find(collections[i]) == collections_.end());
                collections_[collections[i]] = i;
            }
            data_ = std::vector<std::map<std::string,std::string>>(collections_.size());
        }

        Status collection(const std::string& name, CollectionHandle& coll) const override {
            auto p = collections_.find(name);
            if (p != collections_.end()) {
                coll = reinterpret_cast<CollectionHandle>(p->second);
                return Status::OK();
            }
            return Status::NotFound("KeyValueMem::collection", name);
        }

        Status create_collection(const std::string& name) override {
            if (collections_.find(name) != collections_.end()) {
                return Status::Exists("key-value collection already exists", name);
            }
            collections_[name] = data_.size();
            data_.emplace_back();
            return Status::OK();
        }

        Status current(std::unique_ptr<KeyValue::Reader>& reader) const override {
            auto p = std::make_unique<KeyValueMem::Reader>();
            p->data_ = data_;
            reader = std::move(p);
            return Status::OK();
        }

        Status begin_writes(std::unique_ptr<KeyValue::WriteBatch>& writes) override {
            auto p = std::make_unique<KeyValueMem::WriteBatch>();
            p->db_ = this;
            p->data_ = std::vector<std::map<std::string,std::string>>(data_.size());
            writes = std::move(p);
            return Status::OK();
        }

        void wipe() {
            collections_.clear();
            data_.clear();
        }

    };

    Status WriteBatch::commit() {
        assert(data_.size() <= db_->data_.size());
        for (size_t i = 0; i < data_.size(); i++) {
            for (const auto& p : data_[i]) {
                db_->data_[i][p.first] = p.second;
            }
        }
        return Status::OK();
    }
}

using T = BCFKeyValueData;

TEST_CASE("BCFKeyValueData construction on improperly initialized database") {
    vector<string> collections = {"header","bcf"};
    KeyValueMem::DB db(collections);
    unique_ptr<T> data;
    REQUIRE(T::Open(&db, data) == StatusCode::INVALID);
}

TEST_CASE("BCFKeyValueData initialization") {
    KeyValueMem::DB db({});
    auto contigs = {make_pair<string,uint64_t>("21", 1000000), make_pair<string,uint64_t>("22", 1000001)};
    REQUIRE(T::InitializeDB(&db, contigs).ok());
    unique_ptr<T> data;
    REQUIRE(T::Open(&db, data).ok());

    SECTION("contigs") {
        vector<pair<string,size_t>> contigs;
        Status s = data->contigs(contigs);
        REQUIRE(s.ok());
        REQUIRE(contigs.size() == 2);
        REQUIRE(contigs[0].first == "21");
        REQUIRE(contigs[0].second == 1000000);
        REQUIRE(contigs[1].first == "22");
        REQUIRE(contigs[1].second == 1000001);
    }

    SECTION("sampleset_samples") {
        KeyValue::CollectionHandle coll;
        string null(1, '\0');
        REQUIRE(db.collection("sampleset", coll).ok());
        REQUIRE(db.put(coll, "trio1", "").ok());
        REQUIRE(db.put(coll, "trio1" + null + "fa", "").ok());
        REQUIRE(db.put(coll, "trio1" + null + "mo", "").ok());
        REQUIRE(db.put(coll, "trio1" + null + "ch", "").ok());
        REQUIRE(db.put(coll, "trio2", "").ok());
        REQUIRE(db.put(coll, "trio2" + null + "fa2", "").ok());
        REQUIRE(db.put(coll, "trio2" + null + "mo2", "").ok());
        REQUIRE(db.put(coll, "trio2" + null + "ch2", "").ok());

        shared_ptr<const set<string>> samples;
        REQUIRE(data->sampleset_samples("trio1", samples).ok());
        REQUIRE(samples->size() == 3);
        REQUIRE(samples->find("fa") != samples->end());
        REQUIRE(samples->find("mo") != samples->end());
        REQUIRE(samples->find("ch") != samples->end());
        REQUIRE(samples->find("fa2") == samples->end());

        REQUIRE(data->sampleset_samples("trio2", samples).ok());
        REQUIRE(samples->size() == 3);
        REQUIRE(samples->find("fa2") != samples->end());
        REQUIRE(samples->find("mo2") != samples->end());
        REQUIRE(samples->find("ch2") != samples->end());
        REQUIRE(samples->find("fa") == samples->end());

        REQUIRE(data->sampleset_samples("bogus", samples) == StatusCode::NOT_FOUND);
    }

    SECTION("sample_dataset") {
        KeyValue::CollectionHandle coll;
        REQUIRE(db.collection("sample_dataset", coll).ok());
        REQUIRE(db.put(coll, "fa", "trio1").ok());
        REQUIRE(db.put(coll, "mo", "trio1").ok());
        REQUIRE(db.put(coll, "ch", "trio1").ok());
        REQUIRE(db.put(coll, "fa2", "trio2").ok());
        REQUIRE(db.put(coll, "mo2", "trio2").ok());
        REQUIRE(db.put(coll, "ch2", "trio2").ok());

        string dataset;
        REQUIRE(data->sample_dataset("fa", dataset).ok());
        REQUIRE(dataset == "trio1");
        REQUIRE(data->sample_dataset("ch", dataset).ok());
        REQUIRE(dataset == "trio1");
        REQUIRE(data->sample_dataset("mo2", dataset).ok());
        REQUIRE(dataset == "trio2");
        REQUIRE(data->sample_dataset("bogus", dataset) == StatusCode::NOT_FOUND);
    }
}

TEST_CASE("BCFKeyValueData::import_gvcf") {
    KeyValueMem::DB db({});
    vector<pair<string,uint64_t>> contigs = {make_pair<string,uint64_t>("21", 1000000)};
    REQUIRE(T::InitializeDB(&db, contigs).ok());
    unique_ptr<T> data;
    REQUIRE(T::Open(&db, data).ok());
    unique_ptr<MetadataCache> cache;
    REQUIRE(MetadataCache::Start(*data, cache).ok());
    set<string> samples_imported;

    SECTION("empty all_samples_sampleset") {
        shared_ptr<const set<string>> all;
        Status s = cache->sampleset_samples("*", all);
        REQUIRE(s == StatusCode::NOT_FOUND);

        string sampleset;
        s = cache->all_samples_sampleset(sampleset);
        REQUIRE(s.ok());

        s = cache->sampleset_samples(sampleset, all);
        REQUIRE(s.ok());
        REQUIRE(all->size() == 0);
    }

    SECTION("NA12878D_HiSeqX.21.10009462-10009469.gvcf") {
        Status s = data->import_gvcf(*cache, "NA12878D", "test/data/NA12878D_HiSeqX.21.10009462-10009469.gvcf", samples_imported);
        REQUIRE(s.ok());

        string dataset;
        REQUIRE(data->sample_dataset("NA12878", dataset).ok());
        REQUIRE(dataset == "NA12878D");

        shared_ptr<const set<string>> all;
        s = cache->sampleset_samples("*", all);
        REQUIRE(s == StatusCode::NOT_FOUND);

        string sampleset;
        s = cache->all_samples_sampleset(sampleset);
        REQUIRE(s.ok());

        s = cache->sampleset_samples(sampleset, all);
        REQUIRE(s.ok());
        REQUIRE(all->size() == 1);
        REQUIRE(*(all->begin()) == "NA12878");
    }

    SECTION("incompatible contigs") {
        db.wipe();
        contigs = { make_pair<string,uint64_t>("21", 1000000), make_pair<string,uint64_t>("22", 1000000) };
        Status s = T::InitializeDB(&db, contigs);
        REQUIRE(s.ok());

        REQUIRE(MetadataCache::Start(*data, cache).ok());
        s = data->import_gvcf(*cache, "NA12878D", "test/data/NA12878D_HiSeqX.21.10009462-10009469.gvcf", samples_imported);
        REQUIRE(s == StatusCode::INVALID);
    }

    SECTION("detect bogus END field") {
        db.wipe();
        contigs = { make_pair<string,uint64_t>("21", 1000000) };
        Status s = T::InitializeDB(&db, contigs);
        REQUIRE(s.ok());

        REQUIRE(MetadataCache::Start(*data, cache).ok());
        s = data->import_gvcf(*cache, "NA12878D", "test/data/bogus_END.gvcf", samples_imported);
        REQUIRE(s == StatusCode::INVALID);
    }

    SECTION("reject duplicate data set") {
        Status s = data->import_gvcf(*cache, "x", "test/data/NA12878D_HiSeqX.21.10009462-10009469.gvcf", samples_imported);
        REQUIRE(s.ok());

        s = data->import_gvcf(*cache, "x", "test/data/NA12878D_HiSeqX.21.10009462-10009469.gvcf", samples_imported);
        REQUIRE(s == StatusCode::EXISTS);
    }

    SECTION("reject duplicate sample") {
        Status s = data->import_gvcf(*cache, "y", "test/data/NA12878D_HiSeqX.21.10009462-10009469.gvcf", samples_imported);
        REQUIRE(s.ok());

        s = data->import_gvcf(*cache, "z", "test/data/NA12878D_HiSeqX.21.10009462-10009469.gvcf", samples_imported);
        REQUIRE(s == StatusCode::EXISTS);
    }
}

TEST_CASE("BCFKeyValueData BCF retrieval") {
    KeyValueMem::DB db({});
    auto contigs = {make_pair<string,uint64_t>("21", 1000000)};
    REQUIRE(T::InitializeDB(&db, contigs).ok());
    unique_ptr<T> data;
    REQUIRE(T::Open(&db, data).ok());
    unique_ptr<MetadataCache> cache;
    REQUIRE(MetadataCache::Start(*data, cache).ok());
    set<string> samples_imported;

    Status s = data->import_gvcf(*cache, "NA12878D", "test/data/NA12878D_HiSeqX.21.10009462-10009469.gvcf", samples_imported);
    REQUIRE(s.ok());

    SECTION("dataset_header") {
        shared_ptr<const bcf_hdr_t> hdr;
        s = data->dataset_header("NA12878D", hdr);
        REQUIRE(s.ok());

        vector<string> samples;
        unsigned n = bcf_hdr_nsamples(hdr.get());
        for (unsigned i = 0; i < n; i++) {
            samples.push_back(string(bcf_hdr_int2id(hdr.get(), BCF_DT_SAMPLE, i)));
        }
        REQUIRE(samples.size() == 1);
        REQUIRE(samples[0] == "NA12878");
    }

    SECTION("dataset_range") {
        // get all records
        shared_ptr<const bcf_hdr_t> hdr;
        s = data->dataset_header("NA12878D", hdr);
        REQUIRE(s.ok());
        vector<shared_ptr<bcf1_t>> records;
        s = data->dataset_range("NA12878D", hdr.get(), range(0, 0, 1000000000), records);
        REQUIRE(s.ok());

        REQUIRE(records.size() == 5);

        REQUIRE(records[0]->pos == 10009461);
        REQUIRE(records[1]->rlen == 2);
        REQUIRE(records[0]->n_allele == 2);
        REQUIRE(string(records[0]->d.allele[0]) == "T");
        REQUIRE(string(records[0]->d.allele[1]) == "<NON_REF>");
        REQUIRE(bcf_get_info(hdr.get(), records[0].get(), "END")->v1.i == 10009463); // nb END stays 1-based!

        REQUIRE(records[1]->pos == 10009463);
        REQUIRE(records[1]->rlen == 2);
        REQUIRE(records[1]->n_allele == 3);
        REQUIRE(string(records[1]->d.allele[0]) == "TA");
        REQUIRE(string(records[1]->d.allele[1]) == "T");
        REQUIRE(string(records[1]->d.allele[2]) == "<NON_REF>");

        REQUIRE(records[2]->rlen == 1);

        REQUIRE(records[4]->pos == 10009468);
        REQUIRE(records[4]->n_allele == 2);
        REQUIRE(string(records[4]->d.allele[0]) == "A");
        REQUIRE(string(records[4]->d.allele[1]) == "<NON_REF>");
        REQUIRE(bcf_get_info(hdr.get(), records[4].get(), "END")->v1.i == 10009471); // nb END stays 1-based!

        // subset of records
        s = data->dataset_range("NA12878D", hdr.get(), range(0, 10009463, 10009466), records);
        REQUIRE(s.ok());

        REQUIRE(records.size() == 2);

        REQUIRE(records[0]->pos == 10009463);
        REQUIRE(records[0]->n_allele == 3);
        REQUIRE(string(records[0]->d.allele[0]) == "TA");
        REQUIRE(string(records[0]->d.allele[1]) == "T");
        REQUIRE(string(records[0]->d.allele[2]) == "<NON_REF>");

        REQUIRE(records[1]->pos == 10009465);
        REQUIRE(records[1]->n_allele == 2);
        REQUIRE(string(records[1]->d.allele[0]) == "A");
        REQUIRE(string(records[1]->d.allele[1]) == "<NON_REF>");

        // empty results
        s = data->dataset_range("NA12878D", hdr.get(), range(0, 0, 1000), records);
        REQUIRE((records.size() == 0));

        s = data->dataset_range("NA12878D", hdr.get(), range(1, 10009463, 10009466), records);
        //REQUIRE(s == StatusCode::NOT_FOUND);
        REQUIRE((records.size() == 0));

        // bogus dataset
        s = data->dataset_range("bogus", hdr.get(), range(1, 10009463, 10009466), records);
        //REQUIRE(s == StatusCode::NOT_FOUND);
        REQUIRE((records.size() == 0));
    }
}

// Test subtle cases of record search. The terminology is, search for range X,
// where the records in the database are {A1, A2, ..} for dataset A.
//
TEST_CASE("BCFKeyValueData range overlap with a single dataset") {
    std::vector<int> intervals = {9, 11, 13, 10000};

    for (int ilen : intervals) {
        //cout << "interval_len=" << ilen << endl;
        KeyValueMem::DB db({});
        auto contigs = {make_pair<string,uint64_t>("21", 1000000)};

        // Buckets of size 9 break the ranges [1005 -- 1010] and [3004 -- 3006]
        // in two.
        REQUIRE(T::InitializeDB(&db, contigs, ilen).ok());
        unique_ptr<T> data;
        REQUIRE(T::Open(&db, data).ok());
        unique_ptr<MetadataCache> cache;
        REQUIRE(MetadataCache::Start(*data, cache).ok());
        set<string> samples_imported;

        Status s = data->import_gvcf(*cache, "synth_A", "test/data/synthetic_A.21.gvcf", samples_imported);
        if (s.bad()) {
            cout << s.str() << endl;
        }
        REQUIRE(s.ok());
        shared_ptr<const bcf_hdr_t> hdr;
        s = data->dataset_header("synth_A", hdr);
        REQUIRE(s.ok());

        vector<shared_ptr<bcf1_t>> records;
        /* Case 1
           |<- X ->)
           |<-A1->)       |<-A2->)
           Expected result: empty set
        */
        s = data->dataset_range("synth_A", hdr.get(), range(0, 1005, 1010), records);
        REQUIRE(s.ok());
        REQUIRE(records.size() == 0);

        /* Case 2
           |<- X ->)
           |<-A1->)  |<-A3->)
           |<-A2->)  |<-A4->)
           Expected result: {A1, A2, A3}
        */
        s = data->dataset_range("synth_A", hdr.get(), range(0, 2003, 2006), records);
        REQUIRE(s.ok());
//        for (auto r : records) {
//            cout << "r= " << r->rid << "," << r->pos << "," << r->rlen << "," << r->shared.s  << endl;
//        }
        REQUIRE(records.size() == 3);

        /*
          Case 3
          |<- X  ->)
          |<-        A1   ->)
          |<-A2 - >)  |<-A4 ->|
          |<-A3->)
          Expected result: {A1, A2, A3}
        */
        s = data->dataset_range("synth_A", hdr.get(), range(0, 3004, 3006), records);
        REQUIRE(s.ok());
        REQUIRE(records.size() == 3);

        std::shared_ptr<GLnexus::StatsRangeQuery> statsRq = data->getRangeStats();
        cout << statsRq->str() << endl;
    }
}

// --------------------------------------------------------------------
// This is a design for a test that will be useful with query primitives
// that work on multiple datasets.
//
// Test subtle cases of record search. The terminology is, search for range X,
// where the records in the database are {A1, A2, ..} for dataset A, and {B1, B2, ..}
// for dataset B.
//
// Case 1
//                        |<- X ->|
//      |<-A1->| |<-A2->|          |<-B1->| |<-B2->|
// Expected result: empty set
//
// Case 2
//           |<- X ->|
//       |<-A1->|  |<-A2->|
//              |<-B1->|  |<-B2->|
// Expected result: {A1, A2, B1}
//
// Case 3
//          |<-    X     ->|
//          |<-A1       ->|  |<- A2 ->|
// |<-B1->|   |< -B2   ->|
// Expected result: {A1, B2}
// --------------------------------------------------------------------

TEST_CASE("BCFData::sampleset_range") {
    // This tests the base implemention of sampleset_range in BCFData, which
    // returns iterators over 100kbp slices.

    KeyValueMem::DB db({});
    auto contigs = {make_pair<string,uint64_t>("21", 1000000)};
    REQUIRE(T::InitializeDB(&db, contigs).ok());
    unique_ptr<T> data;
    REQUIRE(T::Open(&db, data).ok());
    unique_ptr<MetadataCache> cache;
    REQUIRE(MetadataCache::Start(*data, cache).ok());
    set<string> samples_imported;

    Status s = data->import_gvcf(*cache, "1", "test/data/sampleset_range1.gvcf", samples_imported);
    REQUIRE(s.ok());
    s = data->import_gvcf(*cache, "2", "test/data/sampleset_range2.gvcf", samples_imported);
    REQUIRE(s.ok());

    string sampleset;
    s = cache->all_samples_sampleset(sampleset);
    REQUIRE(s.ok());

    shared_ptr<const set<string>> samples, datasets;
    vector<unique_ptr<RangeBCFIterator>> iterators;

    // We'll slice various ranges and ensure we get the correct number of
    // iterators and that each iterator returns the appropriate data for each
    // dataset

    range rng(0, 100000, 200000);
    s = data->sampleset_range_base(*cache, sampleset, rng,
                              samples, datasets, iterators);
    REQUIRE(s.ok());
    REQUIRE(iterators.size() == 1);

    string dataset;
    shared_ptr<const bcf_hdr_t> hdr;
    vector<shared_ptr<bcf1_t>> records, all_records;
    s = iterators[0]->next(dataset, hdr, records);
    REQUIRE(s.ok());
    #define check() s = data->dataset_range(dataset, hdr.get(), range(0,0,1000000), all_records); \
                    REQUIRE(s.ok()); \
                    REQUIRE(records.size() <= count_if(all_records.begin(), all_records.end(), [&](shared_ptr<bcf1_t>& r){return rng.overlaps(r.get());})); \
                    REQUIRE(all_of(records.begin(), records.end(), [&](shared_ptr<bcf1_t>& r){return rng.overlaps(r.get());}))
    REQUIRE(dataset == "1");
    REQUIRE(records.size() == 3);
    check();
    s = iterators[0]->next(dataset, hdr, records);
    REQUIRE(s.ok());
    REQUIRE(dataset == "2");
    REQUIRE(records.size() == 0);
    s = iterators[0]->next(dataset, hdr, records);
    REQUIRE(s == StatusCode::NOT_FOUND);

    rng = range(0, 100000, 200001);
    s = data->sampleset_range_base(*cache, sampleset, rng,
                              samples, datasets, iterators);
    REQUIRE(s.ok());
    REQUIRE(iterators.size() == 2);
    s = iterators[0]->next(dataset, hdr, records);
    REQUIRE(s.ok());
    REQUIRE(dataset == "1");
    REQUIRE(records.size() == 3);
    check();
    s = iterators[0]->next(dataset, hdr, records);
    REQUIRE(s.ok());
    REQUIRE(dataset == "2");
    REQUIRE(records.size() == 0);
    s = iterators[0]->next(dataset, hdr, records);
    REQUIRE(s == StatusCode::NOT_FOUND);
    s = iterators[1]->next(dataset, hdr, records);
    REQUIRE(s.ok());
    REQUIRE(dataset == "1");
    REQUIRE(records.size() == 1);
    check();
    s = iterators[1]->next(dataset, hdr, records);
    REQUIRE(s.ok());
    REQUIRE(dataset == "2");
    REQUIRE(records.size() == 0);
    s = iterators[1]->next(dataset, hdr, records);
    REQUIRE(s == StatusCode::NOT_FOUND);

    rng = range(0, 100000, 200100);
    s = data->sampleset_range_base(*cache, sampleset, rng,
                              samples, datasets, iterators);
    REQUIRE(s.ok());
    REQUIRE(iterators.size() == 2);
    s = iterators[0]->next(dataset, hdr, records);
    REQUIRE(s.ok());
    REQUIRE(dataset == "1");
    REQUIRE(records.size() == 3);
    check();
    s = iterators[0]->next(dataset, hdr, records);
    REQUIRE(s.ok());
    REQUIRE(dataset == "2");
    REQUIRE(records.size() == 0);
    s = iterators[0]->next(dataset, hdr, records);
    REQUIRE(s == StatusCode::NOT_FOUND);
    s = iterators[1]->next(dataset, hdr, records);
    REQUIRE(s.ok());
    REQUIRE(dataset == "1");
    REQUIRE(records.size() == 2);
    check();
    s = iterators[1]->next(dataset, hdr, records);
    REQUIRE(s.ok());
    REQUIRE(dataset == "2");
    REQUIRE(records.size() == 0);
    s = iterators[1]->next(dataset, hdr, records);
    REQUIRE(s == StatusCode::NOT_FOUND);

    rng = range(0, 100000, 300500);
    s = data->sampleset_range_base(*cache, sampleset, rng,
                              samples, datasets, iterators);
    REQUIRE(s.ok());
    REQUIRE(iterators.size() == 3);
    s = iterators[0]->next(dataset, hdr, records);
    REQUIRE(s.ok());
    REQUIRE(dataset == "1");
    REQUIRE(records.size() == 3);
    check();
    s = iterators[0]->next(dataset, hdr, records);
    REQUIRE(s.ok());
    REQUIRE(dataset == "2");
    REQUIRE(records.size() == 0);
    check();
    s = iterators[0]->next(dataset, hdr, records);
    REQUIRE(s == StatusCode::NOT_FOUND);
    s = iterators[1]->next(dataset, hdr, records);
    REQUIRE(s.ok());
    REQUIRE(dataset == "1");
    REQUIRE(records.size() == 5);
    check();
    s = iterators[1]->next(dataset, hdr, records);
    REQUIRE(s.ok());
    REQUIRE(dataset == "2");
    REQUIRE(records.size() == 3);
    check();
    s = iterators[1]->next(dataset, hdr, records);
    REQUIRE(s == StatusCode::NOT_FOUND);
    s = iterators[2]->next(dataset, hdr, records);
    REQUIRE(s.ok());
    REQUIRE(dataset == "1");
    REQUIRE(records.size() == 2);
    check();
    s = iterators[2]->next(dataset, hdr, records);
    REQUIRE(s.ok());
    REQUIRE(dataset == "2");
    REQUIRE(records.size() == 2);
    check();
    s = iterators[2]->next(dataset, hdr, records);
    REQUIRE(s == StatusCode::NOT_FOUND);
}

TEST_CASE("BCFKeyValueData::sampleset_range") {

    // This tests the optimized bucket-based range slicing in BCFKeyValueData

    KeyValueMem::DB db({});
    auto contigs = {make_pair<string,uint64_t>("21", 1000000)};
    REQUIRE(T::InitializeDB(&db, contigs, 25000).ok());
    unique_ptr<T> data;
    REQUIRE(T::Open(&db, data).ok());
    unique_ptr<MetadataCache> cache;
    REQUIRE(MetadataCache::Start(*data, cache).ok());
    set<string> samples_imported;

    Status s = data->import_gvcf(*cache, "1", "test/data/sampleset_range1.gvcf", samples_imported);
    REQUIRE(s.ok());
    s = data->import_gvcf(*cache, "2", "test/data/sampleset_range2.gvcf", samples_imported);
    REQUIRE(s.ok());
    s = data->import_gvcf(*cache, "3", "test/data/sampleset_range3.gvcf", samples_imported);
    REQUIRE(s.ok());

    string sampleset;
    s = cache->all_samples_sampleset(sampleset);
    REQUIRE(s.ok());

    // We'll slice various ranges and ensure we get the correct number of
    // iterators and that each iterator returns the appropriate data for each
    // dataset

    shared_ptr<const set<string>> samples, datasets;
    vector<unique_ptr<RangeBCFIterator>> iterators;

    range rng(0, 190000, 200000);
    s = data->sampleset_range(*cache, sampleset, rng,
                              samples, datasets, iterators);
    REQUIRE(s.ok());
    // TODO: probably should be 2; the bucket range calculator is a little too
    // inclusive when the range ends exactly on a boundary. Not a bug because
    // records not overlapping the query range are always filtered out at the
    // end.
    REQUIRE(iterators.size() == 3);

    string dataset;
    shared_ptr<const bcf_hdr_t> hdr;
    vector<shared_ptr<bcf1_t>> records, all_records;
    s = iterators[0]->next(dataset, hdr, records);
    REQUIRE(s.ok());
    REQUIRE(dataset == "1");
     #define check() s = data->dataset_range(dataset, hdr.get(), range(0,0,1000000), all_records); \
                    REQUIRE(s.ok()); \
                    REQUIRE(records.size() <= count_if(all_records.begin(), all_records.end(), [&](shared_ptr<bcf1_t>& r){return rng.overlaps(r.get());})); \
                    REQUIRE(all_of(records.begin(), records.end(), [&](shared_ptr<bcf1_t>& r){return rng.overlaps(r.get());}))
    REQUIRE(records.size() == 0);
    check();
    REQUIRE(iterators[0]->next(dataset, hdr, records).ok());
    REQUIRE(dataset == "2");
    REQUIRE(records.empty());
    REQUIRE(iterators[0]->next(dataset, hdr, records).ok());
    REQUIRE(dataset == "3");
    REQUIRE(records.empty());
    REQUIRE(iterators[0]->next(dataset, hdr, records) == StatusCode::NOT_FOUND);

    s = iterators[1]->next(dataset, hdr, records);
    REQUIRE(s.ok());
    REQUIRE(dataset == "1");
    REQUIRE(records.size() == 3);
    check();
    REQUIRE(iterators[1]->next(dataset, hdr, records).ok());
    REQUIRE(dataset == "2");
    REQUIRE(records.empty());
    REQUIRE(iterators[1]->next(dataset, hdr, records).ok());
    REQUIRE(dataset == "3");
    REQUIRE(records.size() == 3);
    check();
    REQUIRE(iterators[1]->next(dataset, hdr, records) == StatusCode::NOT_FOUND);

    s = iterators[2]->next(dataset, hdr, records);
    REQUIRE(s.ok());
    REQUIRE(records.empty());
    REQUIRE(iterators[2]->next(dataset, hdr, records).ok());
    REQUIRE(records.empty());
    REQUIRE(iterators[2]->next(dataset, hdr, records).ok());
    REQUIRE(records.empty());
    REQUIRE(iterators[2]->next(dataset, hdr, records) == StatusCode::NOT_FOUND);

    rng = range(0, 190000, 200050);
    s = data->sampleset_range(*cache, sampleset, rng,
                              samples, datasets, iterators);
    REQUIRE(s.ok());
    REQUIRE(iterators.size() == 3);

    s = iterators[0]->next(dataset, hdr, records);
    REQUIRE(s.ok());
    REQUIRE(records.empty());
    REQUIRE(iterators[0]->next(dataset, hdr, records).ok());
    REQUIRE(records.empty());
    REQUIRE(iterators[0]->next(dataset, hdr, records).ok());
    REQUIRE(records.empty());
    REQUIRE(iterators[0]->next(dataset, hdr, records) == StatusCode::NOT_FOUND);

    s = iterators[1]->next(dataset, hdr, records);
    REQUIRE(s.ok());
    REQUIRE(records.size() == 3);
    check();
    REQUIRE(iterators[1]->next(dataset, hdr, records).ok());
    REQUIRE(records.empty());
    REQUIRE(iterators[1]->next(dataset, hdr, records).ok());
    REQUIRE(records.size() == 3);
    check();
    REQUIRE(iterators[1]->next(dataset, hdr, records) == StatusCode::NOT_FOUND);

    s = iterators[2]->next(dataset, hdr, records);
    REQUIRE(s.ok());
    REQUIRE(records.size() == 1);
    check();
    REQUIRE(iterators[2]->next(dataset, hdr, records).ok());
    REQUIRE(records.empty());
    REQUIRE(iterators[2]->next(dataset, hdr, records).ok());
    REQUIRE(records.size() == 1);
    check();
    REQUIRE(iterators[2]->next(dataset, hdr, records) == StatusCode::NOT_FOUND);

    rng = range(0, 290000, 300050);
    s = data->sampleset_range(*cache, sampleset, rng,
                              samples, datasets, iterators);
    REQUIRE(s.ok());
    REQUIRE(iterators.size() == 3);

    s = iterators[0]->next(dataset, hdr, records);
    REQUIRE(s.ok());
    REQUIRE(records.empty());
    REQUIRE(iterators[0]->next(dataset, hdr, records).ok());
    REQUIRE(records.empty());
    REQUIRE(iterators[0]->next(dataset, hdr, records).ok());
    REQUIRE(records.empty());
    REQUIRE(iterators[0]->next(dataset, hdr, records) == StatusCode::NOT_FOUND);

    s = iterators[1]->next(dataset, hdr, records);
    REQUIRE(s.ok());
    REQUIRE(records.size() == 3);
    check();
    REQUIRE(iterators[1]->next(dataset, hdr, records).ok());
    REQUIRE(records.size() == 3);
    check();
    REQUIRE(iterators[1]->next(dataset, hdr, records).ok());
    REQUIRE(records.size() == 3);
    check();
    REQUIRE(iterators[1]->next(dataset, hdr, records) == StatusCode::NOT_FOUND);

    s = iterators[2]->next(dataset, hdr, records);
    REQUIRE(s.ok());
    REQUIRE(records.size() == 1);
    check();
    REQUIRE(iterators[2]->next(dataset, hdr, records).ok());
    REQUIRE(records.size() == 1);
    check();
    REQUIRE(iterators[2]->next(dataset, hdr, records).ok());
    REQUIRE(records.size() == 1);
    check();
    REQUIRE(iterators[2]->next(dataset, hdr, records) == StatusCode::NOT_FOUND);

    // This query exercises a code path where the KeyValue iterator advances
    // to the end of the database
    rng = range(0, 399999, 400000);
    s = data->sampleset_range(*cache, sampleset, rng,
                              samples, datasets, iterators);
    REQUIRE(s.ok());
    REQUIRE(iterators.size() == 3);

    s = iterators[0]->next(dataset, hdr, records);
    REQUIRE(s.ok());
    REQUIRE(records.empty());
    REQUIRE(iterators[0]->next(dataset, hdr, records).ok());
    REQUIRE(records.empty());
    REQUIRE(iterators[0]->next(dataset, hdr, records).ok());
    REQUIRE(records.empty());
    REQUIRE(iterators[0]->next(dataset, hdr, records) == StatusCode::NOT_FOUND);

    s = iterators[1]->next(dataset, hdr, records);
    REQUIRE(s.ok());
    REQUIRE(records.size() == 1);
    check();
    REQUIRE(iterators[1]->next(dataset, hdr, records).ok());
    REQUIRE(records.empty());
    REQUIRE(iterators[1]->next(dataset, hdr, records).ok());
    REQUIRE(records.empty());
    REQUIRE(iterators[1]->next(dataset, hdr, records) == StatusCode::NOT_FOUND);

    s = iterators[2]->next(dataset, hdr, records);
    REQUIRE(s.ok());
    REQUIRE(records.empty());
    REQUIRE(iterators[2]->next(dataset, hdr, records).ok());
    REQUIRE(records.empty());
    REQUIRE(iterators[2]->next(dataset, hdr, records).ok());
    REQUIRE(records.empty());
    REQUIRE(iterators[2]->next(dataset, hdr, records) == StatusCode::NOT_FOUND);

    // TODO: need a test with only a subset of the samples
}

<<<<<<< HEAD
TEST_CASE("BCFKeyValueData compare iterator implementations") {
    // This tests the optimized bucket-based range slicing in BCFKeyValueData
    int nRegions = 13;
    int nIter = 20;
=======
static void read_entire_iter(RangeBCFIterator *iter, vector<shared_ptr<bcf1_t>> &records) {
    Status s;

    string dataset;
    shared_ptr<const bcf_hdr_t> hdr;
    do {
        vector<shared_ptr<bcf1_t>> v;
        v.clear();
        s = iter->next(dataset, hdr, v);
        for (auto rec : v)
            records.push_back(rec);
    } while (s.ok());
}

static void sort_records(vector<shared_ptr<bcf1_t>> &records) {
    sort(records.begin(), records.end(),
         [] (const shared_ptr<bcf1_t>& p1, const shared_ptr<bcf1_t>& p2) {
             if (p1->rid < p2->rid) return true;
             if (p1->rid > p2->rid) return false;
             if (p1->pos < p2->pos) return true;
             if (p1->pos > p2->pos) return false;
             return (p1->rlen == p2->rlen);
         });
}

// Read all the records in the range, and return as a vector of BCF records.
// This is not a scalable function, because the return vector could be very
// large. For debugging/testing use only.
static void compare_query(T &data, MetadataCache &cache,
                          const std::string& sampleset, const range& rng) {
    Status s;
    vector<shared_ptr<bcf1_t>> all_records_base, all_records_soph;
    vector<unique_ptr<RangeBCFIterator>> iterators;
    shared_ptr<const set<string>> samples, datasets;

    // simple iterator
    REQUIRE(data.sampleset_range_base(cache, sampleset, rng,
                                      samples, datasets, iterators).ok());

    for (int i=0; i < iterators.size(); i++) {
        read_entire_iter(iterators[i].get(), all_records_base);
    }
    sort_records(all_records_base);

    // sophisticated iterator
    iterators.clear();
    REQUIRE(data.sampleset_range(cache, sampleset, rng,
                                 samples, datasets, iterators).ok());

    for (int i=0; i < iterators.size(); i++) {
        read_entire_iter(iterators[i].get(), all_records_soph);
    }
    sort_records(all_records_soph);

    // compare all the elements between the two results
    int len = all_records_soph.size();
    REQUIRE(len == all_records_base.size());
    //for (int i=0; i < len; i++) {
//        REQUIRE(bcf_raw_compare(all_records_base[i].get(), all_records_soph[i].get()) == 1);
//}
    cout << rng.str() << " len=" << len << endl;
}

TEST_CASE("BCFKeyValueData compare iterator implementations") {
    // This tests the optimized bucket-based range slicing in BCFKeyValueData
    int nRegions = 13;
    int nIter = 10;
>>>>>>> 490225c0
    int lenChrom = 1000000;

    KeyValueMem::DB db({});
    auto contigs = {make_pair<string,uint64_t>("21", lenChrom)};
<<<<<<< HEAD
    REQUIRE(T::InitializeDB(&db, contigs, 1011).ok());
=======
    REQUIRE(T::InitializeDB(&db, contigs, 25000).ok());
>>>>>>> 490225c0
    unique_ptr<T> data;
    REQUIRE(T::Open(&db, data).ok());
    unique_ptr<MetadataCache> cache;
    REQUIRE(MetadataCache::Start(*data, cache).ok());
    set<string> samples_imported;

    Status s = data->import_gvcf(*cache, "1", "test/data/sampleset_range1.gvcf", samples_imported);
    cout << s.str() << endl;
    REQUIRE(s.ok());
    s = data->import_gvcf(*cache, "2", "test/data/sampleset_range2.gvcf", samples_imported);
    REQUIRE(s.ok());
    s = data->import_gvcf(*cache, "3", "test/data/sampleset_range3.gvcf", samples_imported);
    REQUIRE(s.ok());


    string sampleset;
    s = cache->all_samples_sampleset(sampleset);
    REQUIRE(s.ok());

    // split the range [0 ... 1000000] into [nRegions] areas.
    //
    for (int i = 0; i < nIter; i++) {
        int beg = genRandDouble(nRegions) * lenChrom;
        int end = genRandDouble(nRegions) * lenChrom;
        if (end < beg)
            std::swap(beg, end);
        range rng(0, beg, end);
<<<<<<< HEAD
        int rc = compare_query(*data, *cache, sampleset, rng);
        switch (rc) {
        case 1: break; // comparison succeeded
        case 0: REQUIRE(false); // ERROR
        case -1: break;  // Query used too much memory, continue
        }
    }

    cout << "Compared " << nIter << " range queries between the two iterators" << endl;
=======
        compare_query(*data, *cache, sampleset, rng);
    }
>>>>>>> 490225c0
}<|MERGE_RESOLUTION|>--- conflicted
+++ resolved
@@ -6,25 +6,6 @@
 #include "catch.hpp"
 using namespace std;
 using namespace GLnexus;
-
-// generate a random number in the range [0 .. n-1]
-static int genRandNumber(int n){
-    static bool firstTime = true;
-
-    // initialization
-    if (firstTime) {
-        firstTime = false;
-        srand (time(NULL));
-    }
-
-    int i = rand() % n;
-    return i;
-}
-
-static double genRandDouble(int n) {
-    return double(genRandNumber(n)) / double(n);
-}
-
 
 // Trivial in-memory KeyValue implementation used in unit tests.
 namespace KeyValueMem {
@@ -871,89 +852,15 @@
     // TODO: need a test with only a subset of the samples
 }
 
-<<<<<<< HEAD
-TEST_CASE("BCFKeyValueData compare iterator implementations") {
-    // This tests the optimized bucket-based range slicing in BCFKeyValueData
-    int nRegions = 13;
-    int nIter = 20;
-=======
-static void read_entire_iter(RangeBCFIterator *iter, vector<shared_ptr<bcf1_t>> &records) {
-    Status s;
-
-    string dataset;
-    shared_ptr<const bcf_hdr_t> hdr;
-    do {
-        vector<shared_ptr<bcf1_t>> v;
-        v.clear();
-        s = iter->next(dataset, hdr, v);
-        for (auto rec : v)
-            records.push_back(rec);
-    } while (s.ok());
-}
-
-static void sort_records(vector<shared_ptr<bcf1_t>> &records) {
-    sort(records.begin(), records.end(),
-         [] (const shared_ptr<bcf1_t>& p1, const shared_ptr<bcf1_t>& p2) {
-             if (p1->rid < p2->rid) return true;
-             if (p1->rid > p2->rid) return false;
-             if (p1->pos < p2->pos) return true;
-             if (p1->pos > p2->pos) return false;
-             return (p1->rlen == p2->rlen);
-         });
-}
-
-// Read all the records in the range, and return as a vector of BCF records.
-// This is not a scalable function, because the return vector could be very
-// large. For debugging/testing use only.
-static void compare_query(T &data, MetadataCache &cache,
-                          const std::string& sampleset, const range& rng) {
-    Status s;
-    vector<shared_ptr<bcf1_t>> all_records_base, all_records_soph;
-    vector<unique_ptr<RangeBCFIterator>> iterators;
-    shared_ptr<const set<string>> samples, datasets;
-
-    // simple iterator
-    REQUIRE(data.sampleset_range_base(cache, sampleset, rng,
-                                      samples, datasets, iterators).ok());
-
-    for (int i=0; i < iterators.size(); i++) {
-        read_entire_iter(iterators[i].get(), all_records_base);
-    }
-    sort_records(all_records_base);
-
-    // sophisticated iterator
-    iterators.clear();
-    REQUIRE(data.sampleset_range(cache, sampleset, rng,
-                                 samples, datasets, iterators).ok());
-
-    for (int i=0; i < iterators.size(); i++) {
-        read_entire_iter(iterators[i].get(), all_records_soph);
-    }
-    sort_records(all_records_soph);
-
-    // compare all the elements between the two results
-    int len = all_records_soph.size();
-    REQUIRE(len == all_records_base.size());
-    //for (int i=0; i < len; i++) {
-//        REQUIRE(bcf_raw_compare(all_records_base[i].get(), all_records_soph[i].get()) == 1);
-//}
-    cout << rng.str() << " len=" << len << endl;
-}
-
 TEST_CASE("BCFKeyValueData compare iterator implementations") {
     // This tests the optimized bucket-based range slicing in BCFKeyValueData
     int nRegions = 13;
     int nIter = 10;
->>>>>>> 490225c0
     int lenChrom = 1000000;
 
     KeyValueMem::DB db({});
     auto contigs = {make_pair<string,uint64_t>("21", lenChrom)};
-<<<<<<< HEAD
     REQUIRE(T::InitializeDB(&db, contigs, 1011).ok());
-=======
-    REQUIRE(T::InitializeDB(&db, contigs, 25000).ok());
->>>>>>> 490225c0
     unique_ptr<T> data;
     REQUIRE(T::Open(&db, data).ok());
     unique_ptr<MetadataCache> cache;
@@ -981,7 +888,6 @@
         if (end < beg)
             std::swap(beg, end);
         range rng(0, beg, end);
-<<<<<<< HEAD
         int rc = compare_query(*data, *cache, sampleset, rng);
         switch (rc) {
         case 1: break; // comparison succeeded
@@ -991,8 +897,4 @@
     }
 
     cout << "Compared " << nIter << " range queries between the two iterators" << endl;
-=======
-        compare_query(*data, *cache, sampleset, rng);
-    }
->>>>>>> 490225c0
 }
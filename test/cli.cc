--- conflicted
+++ resolved
@@ -69,11 +69,7 @@
         string config_txt, config_crc32c, config_crc32c2;
         s = cli::utils::load_config(console, config_preset, unifier_cfg, genotyper_cfg, config_txt, config_crc32c);
         REQUIRE(s.ok());
-<<<<<<< HEAD
-        REQUIRE(config_crc32c == "4110859613");
-=======
-        REQUIRE(config_crc32c == "2472114964");
->>>>>>> 448bceb5
+        REQUIRE(config_crc32c == "1067085245");
 
         YAML::Emitter em;
         em << YAML::BeginMap

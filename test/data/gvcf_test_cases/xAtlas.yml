--- conflicted
+++ resolved
@@ -99,79 +99,61 @@
     # TODO: ref_dp_format=DPX[0] would be more precise
     ref_dp_format: DP
     liftover_fields:
-<<<<<<< HEAD
-        - orig_names: [GQ]
-          name: GQ
-          description: '##FORMAT=<ID=GQ,Number=1,Type=Integer,Description="Genotype Quality">'
-          type: int
-          number: basic
-          combi_method: min
-          count: 1
-          ignore_non_variants: true
-        - orig_names: [PL]
-          name: PL
-          description: '##FORMAT=<ID=PL,Number=G,Type=Integer,Description="Phred-scaled genotype Likelihoods">'
-          type: int
-          number: genotype
-          combi_method: missing
-          count: 0
-          ignore_non_variants: true
-        - orig_names: [P]
-          name: P
-          description: '##FORMAT=<ID=P,Number=1,Type=Float,Description="xAtlas variant p-value">'
-          from: info
-          type: float
-          number: basic
-          count: 1
-          combi_method: missing
-          ignore_non_variants: true
-=======
->>>>>>> 581e3802
-        - orig_names: [DP]
-          name: DP
-          description: '##FORMAT=<ID=DP,Number=1,Type=Integer,Description="Read Depth">'
-          type: int
-          combi_method: min
-          number: basic
-          count: 1
-        - orig_names: [RR]
-          name: RR
-          description: '##FORMAT=<ID=RR,Number=1,Type=Integer,Description="Reference Read Depth">'
-          type: int
-          combi_method: min
-          number: basic
-          count: 1
-        - orig_names: [VR]
-          name: VR
-          description: '##FORMAT=<ID=VR,Number=1,Type=Integer,Description="Major Variant Read Depth">'
-          type: int
-          combi_method: max
-          number: basic
-          count: 1
-        - orig_names: [GQ]
-          name: GQ
-          description: '##FORMAT=<ID=GQ,Number=1,Type=Integer,Description="Genotype Quality">'
-          type: int
-          number: basic
-          combi_method: min
-          count: 1
-          ignore_non_variants: true
-        - orig_names: [PL]
-          name: PL
-          description: '##FORMAT=<ID=PL,Number=G,Type=Integer,Description="Phred-scaled genotype Likelihoods">'
-          type: int
-          number: genotype
-          combi_method: missing
-          count: 0
-          ignore_non_variants: true
-        - orig_names: [FILTER]
-          name: FT
-          description: '##FORMAT=<ID=FT,Number=1,Type=String,Description="FILTER field from sample gVCF">'
-          type: string
-          combi_method: missing
-          number: basic
-          count: 1
-          ignore_non_variants: true
+    - orig_names: [DP]
+      name: DP
+      description: '##FORMAT=<ID=DP,Number=1,Type=Integer,Description="Read Depth">'
+      type: int
+      combi_method: min
+      number: basic
+      count: 1
+    - orig_names: [RR]
+      name: RR
+      description: '##FORMAT=<ID=RR,Number=1,Type=Integer,Description="Reference Read Depth">'
+      type: int
+      combi_method: min
+      number: basic
+      count: 1
+    - orig_names: [VR]
+      name: VR
+      description: '##FORMAT=<ID=VR,Number=1,Type=Integer,Description="Major Variant Read Depth">'
+      type: int
+      combi_method: min
+      number: basic
+      count: 1
+      ignore_non_variants: true
+    - orig_names: [GQ]
+      name: GQ
+      description: '##FORMAT=<ID=GQ,Number=1,Type=Integer,Description="Genotype Quality">'
+      type: int
+      number: basic
+      combi_method: min
+      count: 1
+      ignore_non_variants: true
+    - orig_names: [PL]
+      name: PL
+      description: '##FORMAT=<ID=PL,Number=G,Type=Integer,Description="Phred-scaled genotype Likelihoods">'
+      type: int
+      number: genotype
+      combi_method: missing
+      count: 0
+      ignore_non_variants: true
+    - orig_names: [P]
+      name: P
+      description: '##FORMAT=<ID=P,Number=1,Type=Float,Description="xAtlas variant p-value">'
+      from: info
+      type: float
+      number: basic
+      count: 1
+      combi_method: missing
+      ignore_non_variants: true
+    - orig_names: [FILTER]
+      name: FT
+      description: '##FORMAT=<ID=FT,Number=1,Type=String,Description="FILTER field from sample gVCF (other than PASS)">'
+      type: string
+      combi_method: missing
+      number: basic
+      count: 1
+      ignore_non_variants: true
 
 truth_unified_sites:
 - range: {ref: 1, beg: 15956, end: 15956}
@@ -298,7 +280,7 @@
       1	15987	.	M	C	716	.	.	GT:GQ:PL:P:DP:RR:VR:FT:RNC	./.:.:.:.:.:.:.:.:MM	1/1:69:716,75,0:0.999968:26:0:26:.:..	./.:.:.:.:.:.:.:.:MM	./.:.:.:.:.:.:.:.:MM
       1	15989	.	AG	A	659	.	.	GT:GQ:PL:P:DP:RR:VR:FT:RNC	./.:.:.:.:.:.:.:.:MM	1/1:41:659,47,0:0.999904:26:1:25:.:..	./.:.:.:.:.:.:.:.:MM	./.:.:.:.:.:.:.:.:MM
       1	1087454	.	TAA	TA,T	61	.	.	GT:GQ:PL:P:DP:RR:VR:FT:RNC	0/2:.:61,.,.,0,.,125:0.848623:8:5:2:.:..	0/1:.:61,0,125,.,.,.:0.848623:8:5:2:.:..	./.:.:.:.:.:.:.:.:MM	./.:.:.:.:.:.:.:.:MM
-      1	1087554	.	TAA	T	61	.	.	GT:GQ:PL:P:DP:RR:VR:FT:RNC	0/1:.:61,0,125:0.848623:8:5:2:.:..	0/0:.:.:0.848623:4:4:2:.:..	./.:.:.:.:.:.:.:.:MM	./.:.:.:.:.:.:.:.:MM
+      1	1087554	.	TAA	T	61	.	.	GT:GQ:PL:P:DP:RR:VR:FT:RNC	0/1:.:61,0,125:0.848623:8:5:2:.:..	0/0:.:.:0.848623:4:4:0:.:..	./.:.:.:.:.:.:.:.:MM	./.:.:.:.:.:.:.:.:MM
       1	1099704	.	GGA	G	828	.	.	GT:GQ:PL:P:DP:RR:VR:FT:RNC	./.:.:.:.:.:.:.:.:MM	0/1:.:828,0,2005:0.994071:142:83:43:.:..	./.:.:.:.:.:.:.:.:MM	./.:.:.:.:.:.:.:.:MM
       1	1689669	.	CGGCCCT	CGGCCCTGGCCCT,C	85	.	.	GT:GQ:PL:P:DP:RR:VR:FT:RNC	0/1:.:85,0,9,.,.,.:0.999618:6:2:4:.:..	0/1:.:85,0,9,.,.,.:0.999618:6:2:4:.:..	0/2:.:85,.,.,0,.,9:0.999618:6:2:4:.:..	./.:.:.:.:.:.:.:.:MM
       1	1689769	.	C	CC	85	.	.	GT:GQ:PL:P:DP:RR:VR:FT:RNC	0/1:.:85,0,9:0.999618:6:2:4:.:..	./.:.:.:.:.:.:.:.:MM	./.:.:.:.:.:.:.:.:MM	0/1:.:85,0,9:0.999618:6:2:4:.:..

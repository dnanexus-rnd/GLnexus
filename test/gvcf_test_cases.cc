#include <iostream>
#include <fstream>
#include "service.h"
#include "types.h"
#include "utils.cc"
#include "catch.hpp"
#include "sys/stat.h"
#include "yaml-cpp/yaml.h"
using namespace std;
using namespace GLnexus;

#define test_contigs {{"A", 0},}

/// GVCFTestCase is the overarching class for unit-testing
/// of a curated "case" for the glnexus workflow.
/// It handles parsing of a yaml file with information on
/// gvcf input. It supports comparing output of the GLnexus workflow
/// with the expected unified_sites and joint genotype output.
class GVCFTestCase {
    #define V(pred,msg) if (!(pred)) return Status::Invalid("GVCFTestCase::load_yml: ", msg);

    // Root of folder in which GVCFTestCases input files
    const string INPUT_ROOT_DIR = "test/data/gvcf_test_cases/";

    // Name of temp dir to store output
    const string TEMP_DIR = "/tmp/GLnexus/";

    // Whether the following input information is expected
    bool test_dsals;
    bool test_usites;
    bool test_genotypes;

    // Limit verbosity, prevent reprinting of the case header
    bool has_printed_header = false;

    // Format fields to validate
    vector<string> validated_formats;

    // Info fields to validate
    vector<string> validated_infos;

    // Name of curated case
    string name;

    // Filenames of input gvcfs
    set<string> input_gvcfs;

    // Path to temp directory where files are written to
    string temp_dir_path;

    // Filename of truth vcf
    string truth_vcf_path;

    // Header text (for each input gvcf & output vcf)
    string header;

    // Parsed "truth" unfiied sites
    vector<unified_site> truth_sites;

    // Parsed "truth" discovered sites
    discovered_alleles truth_dsals;

    // Unified sites based on unify_sites algorithm
    vector<unified_site> sites;

    // Storage for loaded input gvcfs
    unique_ptr<VCFData> data;

    // Service for algorithmic procedures
    unique_ptr<Service> svc;

    // Contigs
    vector<pair<string,size_t>> contigs;

    // Creates the folder based on given path, do not raise
    // error if folder already exists
    Status create_folder(const string path) {
        int status = mkdir(path.c_str(), S_IRWXU);

        // Failed to create folder and it doesn't already exist
        if (status && errno != EEXIST) {
            return Status::Invalid("Failed to create folder", path);
        }

        return Status::OK();
    }

    // Write out a gvcf based on information parsed from yaml file
    Status write_gvcfs(const YAML::Node& n_gvcfs, bool is_input) {

        Status s;
        V(n_gvcfs.IsSequence(), "gvcf YAML node is not a sequence at top level.");

        // Iterate through sequence of input_gvcf
        for(YAML::const_iterator gvcf = n_gvcfs.begin(); gvcf != n_gvcfs.end(); ++gvcf) {
            V(gvcf->IsMap(), "input_gvcf is not a map");

            // Each input_gvcf is a map from filename to vcf text
            for(YAML::const_iterator it=gvcf->begin(); it != gvcf->end(); ++it) {
                string fn = it->first.as<string>();
                string vcf_body = it->second.as<string>();

                // Write each gvcf to file
                string gvcf_out_path = temp_dir_path + fn;
                ofstream fout;
                fout.open(gvcf_out_path);

                // header is shared amongst all input gvcfs
                if (is_input)
                    fout << header << "\t" << vcf_body;
                else
                    fout << vcf_body;

                fout.close();

                if (is_input){
                    // Track gvcf filename fpr input_gvcfs
                    input_gvcfs.insert(fn);
                } else {
                    // Specify the full filepath
                    truth_vcf_path = gvcf_out_path;
                }

            } // Close iterator over gvcf map
        } // Close iterator over input sequence
        return Status::OK();
    }

    // Parses unified_sites from yaml file to memory
    Status parse_unified_sites(const YAML::Node& n_unified_sites, const vector<pair<string,size_t> >& contigs) {
        Status s;

        for (YAML::const_iterator site_p = n_unified_sites.begin(); site_p != n_unified_sites.end(); ++site_p) {

            V(site_p->IsMap(), "unified_site is not a map at top level");

            unified_site site(range(-1, -1, -1));
            s = unified_site::of_yaml(*site_p, contigs, site);
            if (!s.ok()) cout<<s.str()<<endl;
            REQUIRE(s.ok());
            truth_sites.push_back(site);
        }
        return Status::OK();
    }

    // Print headers for cases where unexpected results were obtained
    void print_header() {
        if (!has_printed_header){
            has_printed_header = true;
            cout << "====================================" << endl;
            cout << "Differences for gvcf_test_case: " << name << endl;
            cout << "====================================" << endl;
        }
    }

public:

    // Constructor takes in the name of the curated case, used
    // for locating input yaml file; by convention, the yaml file is found
    // at INPUT_ROOT_DIR/<name>.yml
    GVCFTestCase(const string _name, bool _test_dsals=false,
                 bool _test_usites=true, bool _test_genotypes=true): name(_name), test_dsals(_test_dsals), test_usites(_test_usites), test_genotypes(_test_genotypes) {
        validated_formats = {"GT", "RNC"};
        validated_infos = {};
    }

    // Constructor with specification for format and info fields
    // for validation
    GVCFTestCase(const string _name, vector<string> _validated_formats,
                 vector<string> _validated_infos, bool _test_dsals=false,
                 bool _test_usites=true, bool _test_genotypes=true): name(_name), test_dsals(_test_dsals), test_usites(_test_usites), test_genotypes(_test_genotypes),validated_formats(_validated_formats), validated_infos(_validated_infos) {}

    // Reads in a yml file; writes gvcf records contained within yaml
    // file to disk; load expected unified_sites to memory
    Status load_yml() {
        Status s;

        string path = INPUT_ROOT_DIR + name + ".yml";
        YAML::Node yaml = YAML::LoadFile(path);
        V(yaml.IsMap(), "not a map at top level");

        const auto n_input = yaml["input"];
        const auto n_header = n_input["header"];
        V(n_header.IsScalar(), "header string invalid");
        header = n_header.Scalar();

        // Stage temp folders for output
        S(create_folder(TEMP_DIR));
        temp_dir_path = TEMP_DIR + name + "/";
        S(create_folder(temp_dir_path));

        // write gvcf entries into flat file
        // all test cases should have input gvcf
        const auto n_gvcfs = n_input["body"];
        S(write_gvcfs(n_gvcfs, true));

        s = VCFData::Open(input_gvcfs, data, temp_dir_path);
        REQUIRE(s.ok());
        s = data->contigs(contigs);

        s = Service::Start(service_config(), *data, *data, svc);
        REQUIRE(s.ok());

        // parse discovered_site if test_dsals is set to true
        if (test_dsals) {
            const auto n_dsals = yaml["truth_discovered_alleles"];
            REQUIRE(n_dsals);
            s = discovered_alleles_of_yaml(n_dsals, contigs, truth_dsals);
            REQUIRE(s.ok());
        }

        // parse truth unified_sites if test_usites is set to true
        if (test_usites) {
            const auto n_unified_sites = yaml["truth_unified_sites"];
            REQUIRE(n_unified_sites);
            S(parse_unified_sites(n_unified_sites, contigs));
        }

        // write truth gvcf if test_genotypes is set to true
        if (test_genotypes) {
            const auto n_truth_gvcf = yaml["truth_output_vcf"];
            REQUIRE(n_truth_gvcf);
            S(write_gvcfs(n_truth_gvcf, false))
        }
        return Status::OK();
    }

    Status execute_discover_alleles(discovered_alleles& als, const string sampleset, range pos) {
        return svc->discover_alleles(sampleset, pos, als);
    }

    Status check_discovered_alleles(discovered_alleles& als, const string sampleset="<ALL>", range pos=range(0, 0, 1000000000)) {
        Status s = execute_discover_alleles(als, sampleset, pos);
        REQUIRE(s.ok());

        // Print comparison pf dsals before failing
        if (als != truth_dsals) {
            print_header();
            cout << "Expected discovered alleles \n";
            for (auto& dsal : truth_dsals) {
                cout << dsal.first.str() << ":" << dsal.second.str() << endl;
            }

            cout << "Generated discovered alleles \n";
            for (auto &dsal : als) {
                cout << dsal.first.str() << ":" << dsal.second.str() << endl;
            }
        }

        REQUIRE(als == truth_dsals);
        return Status::OK();
    }

    // Verify that unified_site generated by GLnexus service matches
    // the expected "truth"
    Status check_unify_sites() {
        discovered_alleles als;
        Status s = svc->discover_alleles("<ALL>", range(0, 0, 1000000000), als);
        REQUIRE(s.ok());

        s =unified_sites(unifier_config(), als, sites);
        REQUIRE(s.ok());

        REQUIRE(is_sorted(sites.begin(), sites.end()));
        sort(truth_sites.begin(), truth_sites.end());

        // Print debug comparison before failing
        if (sites != truth_sites) {
            print_header();
            cout << "Expected truth sites \n";
            for (auto& site : truth_sites) {
                YAML::Emitter yaml;
                REQUIRE(site.yaml(contigs, yaml).ok());
                cout << yaml.c_str() << endl;
            }

            cout << "Generated unified sites \n";
            for (auto& site: sites) {
                YAML::Emitter yaml;
                REQUIRE(site.yaml(contigs, yaml).ok());
                cout << yaml.c_str() << endl;
            }
        }
        REQUIRE(sites == truth_sites);
        return Status::OK();
    }

    // Verify that the genotypes generated by GLnexus service matches
    // the "truth" vcf output. Assumes that check_unified_sites has
    // already been called, and sites have been populated.
    Status check_genotypes(const genotyper_config& config) {
        Status s;

        // There should be at least 1 unified_site, this will fail
        // if check_unified_sites() has not been called beforehand
        REQUIRE(!sites.empty());

        consolidated_loss losses;
        string out_vcf_path = temp_dir_path + "output.vcf";
        s = svc->genotype_sites(config, string("<ALL>"), sites, out_vcf_path, losses);

        cout << s.str() << endl;
        if (!s.ok()) {
            cout << s.str() << endl;
        }
        REQUIRE(s.ok());

        string diff_out_path = temp_dir_path +  "output.diff";

        string diff_cmd = "python testOutputVcf.py --input " + out_vcf_path + " --truth " + truth_vcf_path;
        // string diff_cmd += " --quiet";
        if (!validated_formats.empty()) {
            diff_cmd += " --formats ";
            for (auto& validated_format : validated_formats) {
                diff_cmd += validated_format + " ";
            }
        }
        if (!validated_infos.empty()) {
            diff_cmd += " --infos ";
            for (auto& validated_info : validated_infos) {
                diff_cmd +=  validated_info + " ";
            }
        }
        diff_cmd += " > " + diff_out_path;
        int retval = system(diff_cmd.c_str());
        REQUIRE (WIFEXITED(retval));

        int exit_status = WEXITSTATUS(retval);
        if (exit_status != 0) {
            print_header();
            cout << "^^^^^ Output vcf and truth differs. Diff file: " << endl;
            retval = system(("cat " + diff_out_path).c_str());
            REQUIRE(retval == 0);
        }

        REQUIRE(exit_status == 0);

        return Status::OK();
    }

    Status cleanup() {
        int retval = system(("rm -rf " + temp_dir_path).c_str());
        if (retval == 0)
            return Status::OK();
        else
            return Status::Invalid("Failed to remove directory", temp_dir_path);
    }

    Status perform_gvcf_test(const genotyper_config& config=genotyper_config(GLnexusOutputFormat::VCF)) {
        Status s;
        s = this->load_yml();
        REQUIRE(s.ok());

        if (test_dsals) {
            discovered_alleles als;
            s = this->check_discovered_alleles(als);
            REQUIRE(s.ok());
        }
        if (test_usites) {
            s = this->check_unify_sites();
            REQUIRE(s.ok());
        }
        if (test_genotypes) {
            s = this->check_genotypes(config);
            REQUIRE(s.ok());
        }
        s = this->cleanup();
        REQUIRE(s.ok());
        return Status::OK();
    }
};

TEST_CASE("curated case: trim_input") {
    GVCFTestCase trim_input_case("trim_input");
    trim_input_case.perform_gvcf_test();
}

TEST_CASE("curated case: join_gvcfs") {
    GVCFTestCase join_gvcfs_case("join_gvcfs");
    join_gvcfs_case.perform_gvcf_test();
}
TEST_CASE("synthetic case: join_3_gvcfs") {
    GVCFTestCase join_3_gvcfs_case("join_3_gvcfs");
    join_3_gvcfs_case.perform_gvcf_test();
}

TEST_CASE("curated case: join_vcf_gvcf") {
    GVCFTestCase join_vcf_gvcf_case("join_vcf_gvcf");
    join_vcf_gvcf_case.perform_gvcf_test();
}

TEST_CASE("synthetic case: join_gvcf_vcf") {
    GVCFTestCase join_gvcf_vcf_case("join_gvcf_vcf");
    join_gvcf_vcf_case.perform_gvcf_test();
}

TEST_CASE("synthetic case: join_gvcf_vcf_gvcf") {
    GVCFTestCase join_gvcf_vcf_gvcf_case("join_gvcf_vcf_gvcf");
    join_gvcf_vcf_gvcf_case.perform_gvcf_test();
}

TEST_CASE("curated case: inconsistent_trim") {
    GVCFTestCase inconsistent_trim_case("inconsistent_trim");
    inconsistent_trim_case.perform_gvcf_test();
}

TEST_CASE("services test: discover_alleles") {
    GVCFTestCase discover_allele_case("discover_alleles_2_trios", true, false, false);
    discover_allele_case.load_yml();
    discovered_alleles als;

    Status s;

    SECTION("2 trios") {
        s = discover_allele_case.check_discovered_alleles(als, "<ALL>", range(0, 0, 1099));
        REQUIRE(s.ok());
    }

    SECTION("nonexistent sampleset") {
        s = discover_allele_case.execute_discover_alleles(als, "bogus", range(0, 0, 1000000));
        REQUIRE(s == StatusCode::NOT_FOUND);
    }

    SECTION("trio1") {
        s = discover_allele_case.execute_discover_alleles(als, "discover_alleles_trio1", range(0, 0, 1099));
        REQUIRE(s.ok());
        REQUIRE(als.size() == 7);
        auto p = als.find(allele(range(0, 1000, 1001), "G"));
        REQUIRE(p != als.end());
        REQUIRE(p->second.observation_count == 4);
        p = als.find(allele(range(0, 1010, 1012), "CC"));
        REQUIRE(p != als.end());
        REQUIRE(p->second.observation_count == 3);
    }

    SECTION("trio1 partial") {
        s = discover_allele_case.execute_discover_alleles(als, "discover_alleles_trio1", range(0, 1009, 1011));
        REQUIRE(s.ok());

        REQUIRE(als.size() == 0);

        s = discover_allele_case.execute_discover_alleles(als, "discover_alleles_trio1", range(0, 1009, 1012));
        REQUIRE(s.ok());

        REQUIRE(als.size() == 2);
        REQUIRE(als.find(allele(range(0, 1010, 1012), "CC"))->second.observation_count == 3);
    }

    SECTION("spanning allele") {
        s = discover_allele_case.execute_discover_alleles(als, "<ALL>", range(1, 1010, 1012));
        REQUIRE(s.ok());
        REQUIRE(als.size() == 2);
        REQUIRE(als.find(allele(range(1, 1001, 1016), "AAAAAAAAAAAAAAA")) == als.end());

        s = discover_allele_case.execute_discover_alleles(als, "<ALL>", range(1, 1001, 1016));
        REQUIRE(s.ok());
        REQUIRE(als.size() == 6);
        REQUIRE(als.find(allele(range(1, 1001, 1016), "AAAAAAAAAAAAAAA"))->second.observation_count == 3);
    }

    SECTION("detect inconsistent reference alleles") {
        s = discover_allele_case.execute_discover_alleles(als, "<ALL>", range(2, 1000, 1004));
        REQUIRE_FALSE(s.ok());
        REQUIRE(s == StatusCode::INVALID);
        REQUIRE(s.str().find("allele appears as both REF and ALT") != string::npos);
    }

    SECTION("only return alleles observed in desired samples") {
        // looking at all three samples in the dataset, we should receive all
        // three alleles at this position
        s = discover_allele_case.execute_discover_alleles(als, "discover_alleles_trio1", range(0, 1001, 1002));
        REQUIRE(s.ok());
        REQUIRE(als.size() == 3);

        // looking only at one homozygous ref individual, we should get
        // nothing
        s = discover_allele_case.execute_discover_alleles(als, "trio1.fa", range(0, 1001, 1002));
        REQUIRE(s.ok());
        REQUIRE(als.size() == 0);

        // throw in a previous position as positive control
        s = discover_allele_case.execute_discover_alleles(als, "trio1.fa", range(0, 1000, 1002));
        REQUIRE(s.ok());
        REQUIRE(als.size() == 2);
    }

    discover_allele_case.cleanup();
}

TEST_CASE("services test: discover_alleles_gVCF") {
    GVCFTestCase discover_allele_case("discover_alleles_gvcf", true, false, false);
    discover_allele_case.load_yml();
    discovered_alleles als;

    Status s = discover_allele_case.check_discovered_alleles(als, "NA12878", range(0, 10009460, 10009470));

    REQUIRE(s.ok());

    discover_allele_case.cleanup();
}

TEST_CASE("services test: discover_alleles_gVCF_bogus") {
    GVCFTestCase discover_allele_case("discover_alleles_gvcf_bogus", true, false, false);
    discover_allele_case.load_yml();
    discovered_alleles als;

    Status s = discover_allele_case.check_discovered_alleles(als, "<ALL>", range(0, 10009460, 10009465));
    REQUIRE(s.ok());

    s = discover_allele_case.execute_discover_alleles(als, "<ALL>", range(0, 10009465, 10009466));
    REQUIRE(s == StatusCode::INVALID);

    discover_allele_case.cleanup();
}

TEST_CASE("services test: VCF file services test") {
    GVCFTestCase vcf_services_case("vcf_services");
    vcf_services_case.perform_gvcf_test();
}

TEST_CASE("services test: gVCF file services test") {
    GVCFTestCase gvcf_services_case("gvcf_services");
    gvcf_services_case.perform_gvcf_test();
}

TEST_CASE("services test: gVCF file services test depth12") {
    GVCFTestCase gvcf_services_case("gvcf_services_depth12");

    genotyper_config cfg(GLnexusOutputFormat::VCF);
    cfg.required_dp = 13;

    gvcf_services_case.perform_gvcf_test(cfg);
}

TEST_CASE("services test: gVCF file services test depth9") {
    GVCFTestCase gvcf_services_case("gvcf_services_depth9");

    genotyper_config cfg(GLnexusOutputFormat::VCF);
    cfg.required_dp = 10;

    gvcf_services_case.perform_gvcf_test(cfg);
}

TEST_CASE("join record logic test: basic") {
    GVCFTestCase join_record_case("join_records_basic");
    join_record_case.perform_gvcf_test();
}

TEST_CASE("join record logic test: incomplete span") {
    GVCFTestCase join_record_case("join_records_incomplete_span");
    join_record_case.perform_gvcf_test();
}

TEST_CASE("join record logic test: unjoinable (multiple variant records)") {
    GVCFTestCase join_record_case("join_records_unjoinable");
    join_record_case.perform_gvcf_test();
}

TEST_CASE("join record logic test: 0 ref depth requirement") {
    GVCFTestCase join_record_case("join_records_basic");

    genotyper_config cfg(GLnexusOutputFormat::VCF);
    cfg.required_dp = 1;

    join_record_case.perform_gvcf_test(cfg);
}

TEST_CASE("join record logic test: insufficient ref depth") {

    GVCFTestCase join_record_case("join_records_insufficient_ref_depth");

    genotyper_config cfg(GLnexusOutputFormat::VCF);
    cfg.required_dp = 13;

    join_record_case.perform_gvcf_test(cfg);
}

<<<<<<< HEAD
TEST_CASE("join record logic test: test liftover fields") {

    vector<string> v_formats = {"GT", "RNC", "DP", "SB"};
    vector<string> v_infos = {};
    GVCFTestCase join_record_case("join_records_formats_basic", v_formats, v_infos);

    genotyper_config cfg(GLnexusOutputFormat::VCF);

    vector<string> orig_names;
    orig_names.push_back("DP");

    retained_format_field dp_field = retained_format_field(orig_names, "DP", RetainedFieldType::INT, FieldCombinationMethod::MIN, RetainedFieldNumber::BASIC, 1);
    dp_field.description = "##FORMAT=<ID=DP,Number=1,Type=Integer,Description=\"Approximate read depth (reads with MQ=255 or with bad mates are filtered)\">";


    retained_format_field sb_field = retained_format_field({"SB"}, "SB", RetainedFieldType::INT, FieldCombinationMethod::MAX, RetainedFieldNumber::BASIC, 4);
    sb_field.description = "##FORMAT=<ID=SB,Number=4,Type=Integer,Description=\"Per-sample component statistics which comprise the Fisher's Exact Test to detect strand bias.\">";

    cfg.liftover_fields.push_back(dp_field);
    cfg.liftover_fields.push_back(sb_field);
    join_record_case.perform_gvcf_test(cfg);
=======
TEST_CASE("join record logic test: overlapping records") {
    GVCFTestCase join_record_case("join_records_overlapping");
    join_record_case.perform_gvcf_test();
}

TEST_CASE("lost deletion") {
    GVCFTestCase("lost_deletion").perform_gvcf_test();
>>>>>>> aa9d6bdc
}<|MERGE_RESOLUTION|>--- conflicted
+++ resolved
@@ -575,7 +575,6 @@
     join_record_case.perform_gvcf_test(cfg);
 }
 
-<<<<<<< HEAD
 TEST_CASE("join record logic test: test liftover fields") {
 
     vector<string> v_formats = {"GT", "RNC", "DP", "SB"};
@@ -597,7 +596,8 @@
     cfg.liftover_fields.push_back(dp_field);
     cfg.liftover_fields.push_back(sb_field);
     join_record_case.perform_gvcf_test(cfg);
-=======
+}
+
 TEST_CASE("join record logic test: overlapping records") {
     GVCFTestCase join_record_case("join_records_overlapping");
     join_record_case.perform_gvcf_test();
@@ -605,5 +605,4 @@
 
 TEST_CASE("lost deletion") {
     GVCFTestCase("lost_deletion").perform_gvcf_test();
->>>>>>> aa9d6bdc
 }
#include <iostream>
#include <algorithm>
#include <vcf.h>
#include "service.h"
#include "unifier.h"
#include "genotyper.h"
#include "utils.cc"
#include "catch.hpp"
using namespace std;
using namespace GLnexus;

<<<<<<< HEAD
=======
// serves data from VCF files in the test/data directory
// x.vcf is loaded as data set "x" with a sample set "x", and a sample set for
// each sample containing just that sample. additionally, the sample set
// "<ALL>" designates all samples across the VCFs.
class VCFData : public Metadata, public BCFData {
    struct vcf_data_t {
        shared_ptr<bcf_hdr_t> header;
        shared_ptr<const vector<string> > samples;
        vector<shared_ptr<bcf1_t> > records;
    };
    map<string,vcf_data_t> datasets_;
    map<string,string> sample_datasets_;

    VCFData() {}

    static Status load_vcf(const string& name, vcf_data_t& ans) {
        string path = "test/data/" + name;
        unique_ptr<vcfFile, void(*)(vcfFile*)> vcf(bcf_open(path.c_str(), "r"),
                                                   [](vcfFile* f) { bcf_close(f); });
        if (!vcf) {
            return Status::IOError("bcf_open failed", path);
        }

        shared_ptr<bcf_hdr_t> hdr(bcf_hdr_read(vcf.get()), &bcf_hdr_destroy);
        if (!hdr) {
            return Status::IOError("bcf_hdr_read failed", path);
        }

        int nsamples = bcf_hdr_nsamples(hdr);
        auto samples = make_shared<vector<string> >();
        for (int i = 0; i < nsamples; i++) {
            samples->push_back(string(bcf_hdr_int2id(hdr.get(), BCF_DT_SAMPLE, i)));
        }

        vector<shared_ptr<bcf1_t>> records;
        while (true) {
            shared_ptr<bcf1_t> record(bcf_init(), &bcf_destroy);
            int ret = bcf_read(vcf.get(), hdr.get(), record.get());
            if (ret == -1) {
                break;
            } else if (ret != 0) {
                return Status::IOError("bcf_read", path);
            } else if (bcf_unpack(record.get(),BCF_UN_ALL) != 0) {
                return Status::IOError("bcf_unpack", path);
            }
            records.push_back(move(record));
        }

        ans.header = hdr;
        ans.samples = move(samples);
        ans.records = move(records);

        return Status::OK();
    }

public:
    static Status Open(const set<string> names, unique_ptr<VCFData>& ans) {
        Status s;
        map<string,vcf_data_t> datasets;
        for (const auto& nm : names) {
            vcf_data_t d;
            s = load_vcf(nm, d);
            if (s.bad()) return s;

            datasets[nm.substr(0,nm.find_last_of("."))] = d;
        }

        // TODO: verify all headers are mutually "compatible"
        // (contigs, info types etc.)

        map<string,string> sample_datasets;
        for (const auto& ds : datasets) {
            UNPAIR(ds,dataset,dts)
            for (const auto& sample : *dts.samples) {
                if (sample_datasets.find(sample) != sample_datasets.end()) {
                    return Status::Invalid("sample is duplicated", sample);
                }
                sample_datasets[sample] = dataset;
            }
        }

        ans.reset(new VCFData());
        ans->datasets_ = move(datasets);
        ans->sample_datasets_ = sample_datasets;

        return Status::OK();
    }

    Status contigs(vector<pair<string,size_t> >& ans) const override {
        int ncontigs = 0;
        const auto& hdr = datasets_.begin()->second.header;
        const char **contignames = bcf_hdr_seqnames(hdr.get(), &ncontigs);
        if (!contignames) return Status::Failure("bcf_hdr_seqnames");
        assert(ncontigs == hdr->n[BCF_DT_CTG]);

        ans.clear();
        for (int i = 0; i < ncontigs; ++i)
        {
            size_t sz = 0;
            if (hdr->id[BCF_DT_CTG][i].val) {
                sz = hdr->id[BCF_DT_CTG][i].val->info[0];
            }
            ans.push_back(make_pair(string(contignames[i]),sz));
        }
        free(contignames);

        return Status::OK();
    }

    Status sampleset_samples(const string& sampleset, shared_ptr<const set<string> >& ans) const override {
        auto p = datasets_.find(sampleset);
        if (p != datasets_.end()) {
            ans = make_shared<set<string>>(p->second.samples->begin(), p->second.samples->end());
            return Status::OK();
        }
        auto p2 = sample_datasets_.find(sampleset);
        if (p2 != sample_datasets_.end()) {
            auto sample = make_shared<set<string>>();
            sample->insert(sampleset);
            ans = move(sample);
            return Status::OK();
        }
        if (sampleset == "<ALL>") {
            auto s = make_shared<set<string>>();
            for (const auto& ds : datasets_) {
                s->insert(ds.second.samples->begin(), ds.second.samples->end());
            }
            ans = move(s);
            return Status::OK();
        }
        return Status::NotFound("unknown sample set", sampleset);
    }

    Status all_samples_sampleset(string& ans) override {
        return Status::NotImplemented();
    }

    Status sample_count(size_t& ans) const override {
        ans = sample_datasets_.size();
        return Status::OK();
    }

    Status sample_dataset(const string& sample, string& ans) const override {
        auto p = sample_datasets_.find(sample);
        if (p == sample_datasets_.end()) {
            return Status::NotFound("unknown sample", sample);
        }
        ans = p->second;
        return Status::OK();
    }

    Status dataset_header(const string& dataset, shared_ptr<const bcf_hdr_t>& hdr) const override {
        auto p = datasets_.find(dataset);
        if (p == datasets_.end()) {
            return Status::NotFound("unknown data set", dataset);
        }
        hdr = p->second.header;
        return Status::OK();
    }

    Status dataset_range(const string& dataset, const bcf_hdr_t *hdr, const range& pos, vector<shared_ptr<bcf1_t> >& records) override {
        Status s;
        auto p = datasets_.find(dataset);
        if (p == datasets_.end()) {
            return Status::NotFound("unknown data set", dataset);
        }
        records.clear();
        for (const auto& bcf : p->second.records) {
            if (range(bcf).overlaps(pos)) {
                records.push_back(bcf);
            }
        }
        return Status::OK();
    }
};
>>>>>>> 60b08491

// Wrap BCFData to simulate I/O errors for quasi-random testing of errors
class SimFailBCFData : public BCFData {
    BCFData& inner_;
    const size_t fail_every_;
    mutable size_t i_ = 0;
    mutable bool failed_once_ = false;

    SimFailBCFData(BCFData& inner, size_t fail_every)
        : inner_(inner), fail_every_(fail_every) {}

public:
    static Status Open(BCFData& inner, size_t fail_every, unique_ptr<SimFailBCFData>& ans) {
        ans.reset(new SimFailBCFData(inner, fail_every));
        return Status::OK();
    }

    Status dataset_header(const string& dataset, shared_ptr<const bcf_hdr_t>& hdr) const override {
        if (i_++ % fail_every_ == 0) {
            failed_once_ = true;
            return Status::IOError("SIM");
        }
        return inner_.dataset_header(dataset, hdr);
    }

    Status dataset_range(const string& dataset, const bcf_hdr_t *hdr, const range& pos, vector<shared_ptr<bcf1_t> >& records) override {
        if (i_++ % fail_every_ == 0) {
            failed_once_ = true;
            return Status::IOError("SIM");
        }
        return inner_.dataset_range(dataset, hdr, pos, records);
    }

    bool failed_once() { return failed_once_; }
};

TEST_CASE("service::discover_alleles") {
    unique_ptr<VCFData> data;
    Status s = VCFData::Open({"discover_alleles_trio1.vcf", "discover_alleles_trio2.vcf"}, data);
    REQUIRE(s.ok());
    unique_ptr<Service> svc;
    s = Service::Start(*data, *data, svc);
    REQUIRE(s.ok());

    discovered_alleles als;

    SECTION("nonexistent sampleset") {
        s = svc->discover_alleles("bogus", range(0, 0, 1000000), als);
        REQUIRE(s == StatusCode::NOT_FOUND);
    }

    SECTION("trio1") {
        s = svc->discover_alleles("discover_alleles_trio1", range(0, 0, 1099), als);
        REQUIRE(s.ok());

        REQUIRE(als.size() == 7);
        auto p = als.find(allele(range(0, 1000, 1001), "G"));
        REQUIRE(p != als.end());
        REQUIRE(p->second.observation_count == 4);
        p = als.find(allele(range(0, 1010, 1012), "CC"));
        REQUIRE(p != als.end());
        REQUIRE(p->second.observation_count == 3);
    }

    SECTION("trio1 partial") {
        s = svc->discover_alleles("discover_alleles_trio1", range(0, 1009, 1011), als);
        REQUIRE(s.ok());

        REQUIRE(als.size() == 0);

        s = svc->discover_alleles("discover_alleles_trio1", range(0, 1009, 1012), als);
        REQUIRE(s.ok());

        REQUIRE(als.size() == 2);
        REQUIRE(als.find(allele(range(0, 1010, 1012), "CC"))->second.observation_count == 3);
    }

    SECTION("2 trios") {
        s = svc->discover_alleles("<ALL>", range(0, 0, 1099), als);
        REQUIRE(s.ok());

        REQUIRE(als.size() == 10);

        REQUIRE(als.find(allele(range(0, 1000, 1001), "A"))->second.observation_count == 6);
        REQUIRE(als.find(allele(range(0, 1000, 1001), "G"))->second.observation_count == 6);
        REQUIRE(als.find(allele(range(0, 1001, 1002), "A"))->second.observation_count == 6);
        REQUIRE(als.find(allele(range(0, 1001, 1002), "C"))->second.observation_count == 2);
        REQUIRE(als.find(allele(range(0, 1001, 1002), "G"))->second.observation_count == 2);
        REQUIRE(als.find(allele(range(0, 1001, 1002), "T"))->second.observation_count == 2);
        REQUIRE(als.find(allele(range(0, 1010, 1012), "AG"))->second.observation_count == 3);
        REQUIRE(als.find(allele(range(0, 1010, 1012), "CC"))->second.observation_count == 3);
        REQUIRE(als.find(allele(range(0, 1010, 1013), "AGA"))->second.observation_count == 2);
        REQUIRE(als.find(allele(range(0, 1010, 1013), "CCC"))->second.observation_count == 4);
    }

    SECTION("spanning allele") {
        s = svc->discover_alleles("<ALL>", range(1, 1010, 1012), als);
        REQUIRE(s.ok());
        REQUIRE(als.size() == 2);
        REQUIRE(als.find(allele(range(1, 1001, 1016), "AAAAAAAAAAAAAAA")) == als.end());

        s = svc->discover_alleles("<ALL>", range(1, 1001, 1016), als);
        REQUIRE(s.ok());
        REQUIRE(als.size() == 6);
        REQUIRE(als.find(allele(range(1, 1001, 1016), "AAAAAAAAAAAAAAA"))->second.observation_count == 3);
    }

    SECTION("detect inconsistent reference alleles") {
        s = svc->discover_alleles("<ALL>", range(2, 1000, 1004), als);
        REQUIRE_FALSE(s.ok());
        REQUIRE(s == StatusCode::INVALID);
        REQUIRE(s.str().find("allele appears as both REF and ALT") != string::npos);
    }

    SECTION("detect missing reference alleles") {
        /*
        We used to have this test case when the test harness manually
        constructed allele lists, but it's not easy to simulate a missing
        reference allele with test input VCFs...

        als[allele(range(2, 1010, 1011), "A")] = make_pair(false, 1);
        als[allele(range(2, 1010, 1011), "A")] = make_pair(false, 1);

        s = svc->discover_alleles("2trios", range(2, 1010, 1014), als);
        REQUIRE_FALSE(s.ok());
        REQUIRE(s == StatusCode::INVALID);
        REQUIRE(s.str().find("no reference allele") != string::npos);
        */
    }

    SECTION("only return alleles observed in desired samples") {
        // looking at all three samples in the dataset, we should receive all
        // three alleles at this position
        s = svc->discover_alleles("discover_alleles_trio1", range(0, 1001, 1002), als);
        REQUIRE(s.ok());
        REQUIRE(als.size() == 3);

        // looking only at one homozygous ref individual, we should get
        // nothing
        s = svc->discover_alleles("trio1.fa", range(0, 1001, 1002), als);
        REQUIRE(s.ok());
        REQUIRE(als.size() == 0);

        // throw in a previous position as positive control
        s = svc->discover_alleles("trio1.fa", range(0, 1000, 1002), als);
        REQUIRE(s.ok());
        REQUIRE(als.size() == 2);
    }

    SECTION("multiple ranges") {
        vector<range> ranges;
        ranges.push_back(range(0, 1000, 1001));
        ranges.push_back(range(0, 1001, 1002));
        ranges.push_back(range(0, 1010, 1013));
        ranges.push_back(range(1, 1000, 1001));
        ranges.push_back(range(1, 1010, 1012));
        ranges.push_back(range(1, 2000, 2100));
        vector<discovered_alleles> mals;
        s = svc->discover_alleles("<ALL>", ranges, mals);
        REQUIRE(s.ok());
        REQUIRE(mals.size() == ranges.size());

        REQUIRE(mals[0].size() == 2);
        REQUIRE(mals[0].find(allele(range(0, 1000, 1001), "A"))->second.observation_count == 6);
        REQUIRE(mals[0].find(allele(range(0, 1000, 1001), "G"))->second.observation_count == 6);

        REQUIRE(mals[1].size() == 4);
        REQUIRE(mals[1].find(allele(range(0, 1001, 1002), "A"))->second.observation_count == 6);
        REQUIRE(mals[1].find(allele(range(0, 1001, 1002), "C"))->second.observation_count == 2);
        REQUIRE(mals[1].find(allele(range(0, 1001, 1002), "G"))->second.observation_count == 2);
        REQUIRE(mals[1].find(allele(range(0, 1001, 1002), "T"))->second.observation_count == 2);

        REQUIRE(mals[2].size() == 4);
        REQUIRE(mals[2].find(allele(range(0, 1010, 1012), "AG"))->second.observation_count == 3);
        REQUIRE(mals[2].find(allele(range(0, 1010, 1012), "CC"))->second.observation_count == 3);
        REQUIRE(mals[2].find(allele(range(0, 1010, 1013), "AGA"))->second.observation_count == 2);
        REQUIRE(mals[2].find(allele(range(0, 1010, 1013), "CCC"))->second.observation_count == 4);

        REQUIRE(mals[3].size() == 2);
        REQUIRE(mals[3].find(allele(range(1, 1000, 1001), "A"))->second.observation_count == 2);
        REQUIRE(mals[3].find(allele(range(1, 1000, 1001), "AA"))->second.observation_count == 4);

        REQUIRE(mals[4].size() == 2);
        REQUIRE(mals[4].find(allele(range(1, 1010, 1012), "AG"))->second.observation_count == 3);
        REQUIRE(mals[4].find(allele(range(1, 1010, 1012), "CC"))->second.observation_count == 3);

        REQUIRE(mals[5].empty());
    }

    SECTION("simulate I/O errors - single") {
        unique_ptr<SimFailBCFData> faildata;
        bool worked = false;

        for (size_t fail_every = 1; fail_every < 100; fail_every++) {
            s = SimFailBCFData::Open(*data, fail_every, faildata);
            REQUIRE(s.ok());

            s = Service::Start(*data, *faildata, svc);
            REQUIRE(s.ok());

            s = svc->discover_alleles("<ALL>", range(0, 0, 1099), als);
            if (faildata->failed_once()) {
                worked = true;
                REQUIRE(s == StatusCode::IO_ERROR);
                REQUIRE(s.str() == "IOError: SIM");
            } else {
                REQUIRE(s.ok());
            }
        }

        REQUIRE(worked);
    }

    SECTION("simulate I/O errors - multi") {
        unique_ptr<SimFailBCFData> faildata;
        bool worked = false;

        for (size_t fail_every = 1; fail_every < 100; fail_every++) {
            s = SimFailBCFData::Open(*data, fail_every, faildata);
            REQUIRE(s.ok());

            s = Service::Start(*data, *faildata, svc);
            REQUIRE(s.ok());

            vector<range> ranges;
            ranges.push_back(range(0, 1000, 1001));
            ranges.push_back(range(0, 1001, 1002));
            ranges.push_back(range(0, 1010, 1013));
            ranges.push_back(range(1, 1000, 1001));
            ranges.push_back(range(1, 1010, 1012));
            vector<discovered_alleles> mals;
            s = svc->discover_alleles("<ALL>", ranges, mals);
            if (faildata->failed_once()) {
                worked = true;
                REQUIRE(s == StatusCode::IO_ERROR);
                REQUIRE(s.str() == "IOError: SIM");
            } else {
                REQUIRE(s.ok());
            }
        }

        REQUIRE(worked);
    }
}


TEST_CASE("service::discover_alleles gVCF") {
    unique_ptr<VCFData> data;
    Status s = VCFData::Open({"NA12878D_HiSeqX.21.10009462-10009469.gvcf", "NA12878D_HiSeqX.21.10009462-10009469.bogus.gvcf"}, data);
    cout << s.str() << endl;
    REQUIRE(s.ok());
    unique_ptr<Service> svc;
    s = Service::Start(*data, *data, svc);
    REQUIRE(s.ok());

    discovered_alleles als;

    SECTION("exclude symbolic alleles") {
        s = svc->discover_alleles("<ALL>", range(0, 10000000, 10010000), als);

        REQUIRE(als.size() == 2);
        auto p = als.find(allele(range(0, 10009463, 10009465), "TA"));
        REQUIRE(p != als.end());
        REQUIRE(p->second.observation_count == 1);
        p = als.find(allele(range(0, 10009463, 10009465), "T"));
        REQUIRE(p != als.end());
        REQUIRE(p->second.observation_count == 1);
    }

    SECTION("exclusion/detection of bogus alleles") {
        s = svc->discover_alleles("<ALL>", range(1, 10009463, 10009465), als);

        REQUIRE(als.size() == 2);
        auto p = als.find(allele(range(1, 10009463, 10009465), "TA"));
        REQUIRE(p != als.end());
        REQUIRE(p->second.observation_count == 1);
        p = als.find(allele(range(1, 10009463, 10009465), "T"));
        REQUIRE(p != als.end());
        REQUIRE(p->second.observation_count == 1);

        s = svc->discover_alleles("<ALL>", range(1, 10009465, 10009466), als);
        REQUIRE(s == StatusCode::INVALID);
    }
}

TEST_CASE("unified_sites placeholder") {
    unique_ptr<VCFData> data;
    Status s = VCFData::Open({"discover_alleles_trio1.vcf", "discover_alleles_trio2.vcf"}, data);
    REQUIRE(s.ok());
    unique_ptr<Service> svc;
    s = Service::Start(*data, *data, svc);
    REQUIRE(s.ok());

    discovered_alleles als;

    SECTION("trio1") {
        s = svc->discover_alleles("discover_alleles_trio1", range(0, 0, 1000000), als);
        REQUIRE(s.ok());

        vector<unified_site> sites;
        s = unified_sites(als, sites);
        REQUIRE(s.ok());

        vector<pair<string,size_t> > contigs;
        REQUIRE(data->contigs(contigs).ok());

        REQUIRE(sites.size() == 6);

        REQUIRE(sites[0].pos == range(0,1000,1001));
        REQUIRE(sites[0].alleles.size() == 2);
        REQUIRE(sites[0].alleles[0] == "A");
        REQUIRE(sites[0].alleles[1] == "G");
        REQUIRE(sites[0].unification[allele(range(0,1000,1001),string("A"))] == 0);
        REQUIRE(sites[0].unification[allele(range(0,1000,1001),string("G"))] == 1);
        REQUIRE(sites[0].observation_count.size() == 2);
        REQUIRE(sites[0].observation_count[0] == 2);
        REQUIRE(sites[0].observation_count[1] == 4);

        REQUIRE(sites[1].pos == range(0,1001,1002));
        REQUIRE(sites[1].alleles.size() == 3);
        REQUIRE(sites[1].alleles[0] == "C");
        REQUIRE(sites[1].alleles[1] == "G");
        REQUIRE(sites[1].alleles[2] == "T");
        REQUIRE(sites[1].unification[allele(range(0,1001,1002),string("C"))] == 0);
        REQUIRE(sites[1].unification[allele(range(0,1001,1002),string("G"))] == 1);
        REQUIRE(sites[1].unification[allele(range(0,1001,1002),string("T"))] == 2);
        REQUIRE(sites[1].observation_count.size() == 3);
        REQUIRE(sites[1].observation_count[0] == 2);
        REQUIRE(sites[1].observation_count[1] == 2);
        REQUIRE(sites[1].observation_count[2] == 2);

        REQUIRE(sites[2].pos == range(0,1010,1012));
        REQUIRE(sites[2].alleles.size() == 2);
        REQUIRE(sites[2].alleles[0] == "CC");
        REQUIRE(sites[2].alleles[1] == "AG");
        REQUIRE(sites[2].unification[allele(range(0,1010,1012),string("CC"))] == 0);
        REQUIRE(sites[2].unification[allele(range(0,1010,1012),string("AG"))] == 1);
        REQUIRE(sites[2].observation_count.size() == 2);
        REQUIRE(sites[2].observation_count[0] == 3);
        REQUIRE(sites[2].observation_count[1] == 3);

        REQUIRE(sites[3].pos == range(0,1100,1101));
        REQUIRE(sites[3].alleles.size() == 2);
        REQUIRE(sites[3].alleles[0] == "C");
        REQUIRE(sites[3].alleles[1] == "A");
        REQUIRE(sites[3].unification[allele(range(0,1100,1101),string("C"))] == 0);
        REQUIRE(sites[3].unification[allele(range(0,1100,1101),string("A"))] == 1);
        REQUIRE(sites[3].observation_count.size() == 2);
        REQUIRE(sites[3].observation_count[0] == 3);
        REQUIRE(sites[3].observation_count[1] == 3);

        REQUIRE(sites[4].pos == range(0,1102,1103));
        REQUIRE(sites[4].alleles.size() == 2);
        REQUIRE(sites[4].alleles[0] == "C");
        REQUIRE(sites[4].alleles[1] == "G");
        REQUIRE(sites[4].unification[allele(range(0,1102,1103),string("C"))] == 0);
        REQUIRE(sites[4].unification[allele(range(0,1102,1103),string("G"))] == 1);
        REQUIRE(sites[4].observation_count.size() == 2);
        REQUIRE(sites[4].observation_count[0] == 3);
        REQUIRE(sites[4].observation_count[1] == 3);

        REQUIRE(sites[5].pos == range(0,1200,1201));
        REQUIRE(sites[5].alleles.size() == 2);
        REQUIRE(sites[5].alleles[0] == "C");
        REQUIRE(sites[5].alleles[1] == "A");
        REQUIRE(sites[5].unification[allele(range(0,1200,1201),string("C"))] == 0);
        REQUIRE(sites[5].unification[allele(range(0,1200,1201),string("A"))] == 1);
        REQUIRE(sites[5].observation_count.size() == 2);
        REQUIRE(sites[5].observation_count[0] == 3);
        REQUIRE(sites[5].observation_count[1] == 3);
    }

    SECTION("2 trios") {
        s = svc->discover_alleles("<ALL>", range(0, 0, 1000000), als);
        REQUIRE(s.ok());

        vector<unified_site> sites;
        s = unified_sites(als, sites);
        REQUIRE(s.ok());

        vector<pair<string,size_t> > contigs;
        REQUIRE(data->contigs(contigs).ok());

        REQUIRE(sites.size() == 6);

        REQUIRE(sites[0].pos == range(0,1000,1001));
        REQUIRE(sites[0].alleles.size() == 2);
        REQUIRE(sites[0].alleles[0] == "A");
        REQUIRE(sites[0].alleles[1] == "G");
        REQUIRE(sites[0].unification[allele(range(0,1000,1001),string("A"))] == 0);
        REQUIRE(sites[0].unification[allele(range(0,1000,1001),string("G"))] == 1);
        REQUIRE(sites[0].observation_count.size() == 2);
        REQUIRE(sites[0].observation_count[0] == 6);
        REQUIRE(sites[0].observation_count[1] == 6);

        REQUIRE(sites[1].pos == range(0,1001,1002));
        REQUIRE(sites[1].alleles.size() == 4);
        REQUIRE(sites[1].alleles[0] == "C");
        REQUIRE(sites[1].alleles[1] == "A");
        REQUIRE(sites[1].alleles[2] == "G");
        REQUIRE(sites[1].alleles[3] == "T");
        REQUIRE(sites[1].unification[allele(range(0,1001,1002),string("C"))] == 0);
        REQUIRE(sites[1].unification[allele(range(0,1001,1002),string("A"))] == 1);
        REQUIRE(sites[1].unification[allele(range(0,1001,1002),string("G"))] == 2);
        REQUIRE(sites[1].unification[allele(range(0,1001,1002),string("T"))] == 3);
        REQUIRE(sites[1].observation_count.size() == 4);
        REQUIRE(sites[1].observation_count[0] == 2);
        REQUIRE(sites[1].observation_count[1] == 6);
        REQUIRE(sites[1].observation_count[2] == 2);
        REQUIRE(sites[1].observation_count[3] == 2);

        REQUIRE(sites[2].pos == range(0,1010,1012));
        REQUIRE(sites[2].alleles.size() == 2);
        REQUIRE(sites[2].alleles[0] == "CC");
        REQUIRE(sites[2].alleles[1] == "AG");
        REQUIRE(sites[2].unification[allele(range(0,1010,1012),string("CC"))] == 0);
        REQUIRE(sites[2].unification[allele(range(0,1010,1012),string("AG"))] == 1);
        REQUIRE(sites[2].observation_count.size() == 2);
        REQUIRE(sites[2].observation_count[0] == 3);
        REQUIRE(sites[2].observation_count[1] == 3);

        REQUIRE(sites[3].pos == range(0,1100,1101));
        REQUIRE(sites[3].alleles.size() == 2);
        REQUIRE(sites[3].alleles[0] == "C");
        REQUIRE(sites[3].alleles[1] == "A");
        REQUIRE(sites[3].unification[allele(range(0,1100,1101),string("C"))] == 0);
        REQUIRE(sites[3].unification[allele(range(0,1100,1101),string("A"))] == 1);
        REQUIRE(sites[3].observation_count.size() == 2);
        REQUIRE(sites[3].observation_count[0] == 3);
        REQUIRE(sites[3].observation_count[1] == 3);

        REQUIRE(sites[4].pos == range(0,1102,1103));
        REQUIRE(sites[4].alleles.size() == 2);
        REQUIRE(sites[4].alleles[0] == "C");
        REQUIRE(sites[4].alleles[1] == "G");
        REQUIRE(sites[4].unification[allele(range(0,1102,1103),string("C"))] == 0);
        REQUIRE(sites[4].unification[allele(range(0,1102,1103),string("G"))] == 1);
        REQUIRE(sites[4].observation_count.size() == 2);
        REQUIRE(sites[4].observation_count[0] == 3);
        REQUIRE(sites[4].observation_count[1] == 3);

        REQUIRE(sites[5].pos == range(0,1200,1201));
        REQUIRE(sites[5].alleles.size() == 2);
        REQUIRE(sites[5].alleles[0] == "C");
        REQUIRE(sites[5].alleles[1] == "A");
        REQUIRE(sites[5].unification[allele(range(0,1200,1201),string("C"))] == 0);
        REQUIRE(sites[5].unification[allele(range(0,1200,1201),string("A"))] == 1);
        REQUIRE(sites[5].observation_count.size() == 2);
        REQUIRE(sites[5].observation_count[0] == 3);
        REQUIRE(sites[5].observation_count[1] == 3);

        // An allele from trio2 that would collapse sites[3] and sites[4] was
        // pruned.

        /*
        for (const auto& site : sites) {
            cout << site.pos.str(contigs);
            for (unsigned i = 0; i < site.alleles.size(); i++) {
                cout << ' ' << site.alleles[i] << '[' << site.observation_count[i] << ']';
            }
            for (const auto& u : site.unification) {
                UNPAIR(u, p, i)
                UNPAIR(p, pos, suballele)
                cout << ' ' << suballele << '@' << pos << "->" << site.alleles[i];
            }
            cout << endl;
        }
        */
    }
}
TEST_CASE("genotyper with ref changes") {
    unique_ptr<VCFData> data;
    Status s = VCFData::Open({"joint_A.gvcf", "joint_B.gvcf", "joint_C.gvcf", "joint_D.gvcf"}, data);
    REQUIRE(s.ok());
    unique_ptr<Service> svc;
    s = Service::Start(*data, *data, svc);
    REQUIRE(s.ok());

    discovered_alleles als;

    const string tfn("/tmp/GLnexus_unit_tests.bcf");

    s = svc->discover_alleles("<ALL>", range(0, 0, 1000000), als);
    REQUIRE(s.ok());

    vector<unified_site> sites;
    s = unified_sites(als, sites);
    REQUIRE(s.ok());

    consolidated_loss losses;
    s = svc->genotype_sites(genotyper_config(), string("<ALL>"), sites, tfn, losses);
    REQUIRE(s.ok());

    unique_ptr<vcfFile, void(*)(vcfFile*)> vcf(bcf_open(tfn.c_str(), "r"), [](vcfFile* f) { bcf_close(f); });
    REQUIRE(bool(vcf));

    shared_ptr<bcf_hdr_t> hdr(bcf_hdr_read(vcf.get()), &bcf_hdr_destroy);
    REQUIRE(bool(hdr));

    int nsamples = bcf_hdr_nsamples(hdr);
    REQUIRE(nsamples == 4);
    REQUIRE(string(bcf_hdr_int2id(hdr.get(), BCF_DT_SAMPLE, 0)) == "JOINT_A");
    REQUIRE(string(bcf_hdr_int2id(hdr.get(), BCF_DT_SAMPLE, 1)) == "JOINT_B");
    REQUIRE(string(bcf_hdr_int2id(hdr.get(), BCF_DT_SAMPLE, 2)) == "JOINT_C");
    REQUIRE(string(bcf_hdr_int2id(hdr.get(), BCF_DT_SAMPLE, 3)) == "JOINT_D");

    unique_ptr<bcf1_t,void(*)(bcf1_t*)> record(bcf_init(), &bcf_destroy);
    REQUIRE(bcf_read(vcf.get(), hdr.get(), record.get()) == 0);
    REQUIRE(bcf_unpack(record.get(), BCF_UN_ALL) == 0);

    REQUIRE(record->n_allele == 2);
    REQUIRE(string(record->d.allele[0]) == "ATG");
    REQUIRE(string(record->d.allele[1]) == "ATGTG");

    int *gt = nullptr, gtsz = 0;
    int nGT = bcf_get_genotypes(hdr.get(), record.get(), &gt, &gtsz);
    REQUIRE(nGT == 8);

    // Because the REF has changed in JOINT_A, both ALT alleles
    // should be lost instead of being interpreted as is
    REQUIRE(bcf_gt_is_missing(gt[0]));
    REQUIRE(bcf_gt_is_missing(gt[1]));
    REQUIRE(bcf_gt_allele(gt[2]) == 0);
    REQUIRE(bcf_gt_allele(gt[3]) == 1);
    REQUIRE(bcf_gt_allele(gt[4]) == 0);
    REQUIRE(bcf_gt_allele(gt[5]) == 1);
    REQUIRE(bcf_gt_allele(gt[6]) == 0);
    REQUIRE(bcf_gt_allele(gt[7]) == 1);
}

TEST_CASE("genotyper placeholder") {
    unique_ptr<VCFData> data;
    Status s = VCFData::Open({"discover_alleles_trio1.vcf", "discover_alleles_trio2.vcf"}, data);
    REQUIRE(s.ok());
    unique_ptr<Service> svc;
    s = Service::Start(*data, *data, svc);
    REQUIRE(s.ok());

    discovered_alleles als;

    const string tfn("/tmp/GLnexus_unit_tests.bcf");

    SECTION("discover_alleles_trio1") {
        s = svc->discover_alleles("discover_alleles_trio1", range(0, 0, 1000000), als);
        REQUIRE(s.ok());

        vector<unified_site> sites;
        s = unified_sites(als, sites);
        REQUIRE(s.ok());

        consolidated_loss losses;
        s = svc->genotype_sites(genotyper_config(), string("discover_alleles_trio1"), sites, tfn, losses);
        REQUIRE(s.ok());

        unique_ptr<vcfFile, void(*)(vcfFile*)> vcf(bcf_open(tfn.c_str(), "r"), [](vcfFile* f) { bcf_close(f); });
        REQUIRE(bool(vcf));

        shared_ptr<bcf_hdr_t> hdr(bcf_hdr_read(vcf.get()), &bcf_hdr_destroy);
        REQUIRE(bool(hdr));

        int nsamples = bcf_hdr_nsamples(hdr);
        REQUIRE(nsamples == 3);
        REQUIRE(string(bcf_hdr_int2id(hdr.get(), BCF_DT_SAMPLE, 0)) == "trio1.ch");
        REQUIRE(string(bcf_hdr_int2id(hdr.get(), BCF_DT_SAMPLE, 1)) == "trio1.fa");
        REQUIRE(string(bcf_hdr_int2id(hdr.get(), BCF_DT_SAMPLE, 2)) == "trio1.mo");

        unique_ptr<bcf1_t,void(*)(bcf1_t*)> record(bcf_init(), &bcf_destroy);
        REQUIRE(bcf_read(vcf.get(), hdr.get(), record.get()) == 0);
        REQUIRE(bcf_unpack(record.get(), BCF_UN_ALL) == 0);

        REQUIRE(record->n_allele == 2);
        REQUIRE(string(record->d.allele[0]) == "A");
        REQUIRE(string(record->d.allele[1]) == "G");

        int *gt = nullptr, gtsz = 0;
        int nGT = bcf_get_genotypes(hdr.get(), record.get(), &gt, &gtsz);
        REQUIRE(nGT == 6);
        REQUIRE(bcf_gt_allele(gt[0]) == 1);
        REQUIRE(bcf_gt_allele(gt[1]) == 1);
        REQUIRE(bcf_gt_allele(gt[2]) == 0);
        REQUIRE(bcf_gt_allele(gt[3]) == 1);
        REQUIRE(bcf_gt_allele(gt[4]) == 0);
        REQUIRE(bcf_gt_allele(gt[5]) == 1);

        REQUIRE(bcf_read(vcf.get(), hdr.get(), record.get()) == 0);
        REQUIRE(bcf_unpack(record.get(), BCF_UN_ALL) == 0);

        REQUIRE(record->n_allele == 3);
        REQUIRE(string(record->d.allele[0]) == "C");
        REQUIRE(string(record->d.allele[1]) == "G");
        REQUIRE(string(record->d.allele[2]) == "T");

        nGT = bcf_get_genotypes(hdr.get(), record.get(), &gt, &gtsz);
        REQUIRE(nGT == 6);
        REQUIRE(bcf_gt_allele(gt[0]) == 2);
        REQUIRE(bcf_gt_allele(gt[1]) == 2);
        REQUIRE(bcf_gt_allele(gt[2]) == 0);
        REQUIRE(bcf_gt_allele(gt[3]) == 0);
        REQUIRE(bcf_gt_allele(gt[4]) == 1);
        REQUIRE(bcf_gt_allele(gt[5]) == 1);

        REQUIRE(bcf_read(vcf.get(), hdr.get(), record.get()) == 0);
        REQUIRE(bcf_unpack(record.get(), BCF_UN_ALL) == 0);

        REQUIRE(record->n_allele == 2);
        REQUIRE(string(record->d.allele[0]) == "CC");
        REQUIRE(string(record->d.allele[1]) == "AG");

        nGT = bcf_get_genotypes(hdr.get(), record.get(), &gt, &gtsz);
        REQUIRE(nGT == 6);
        REQUIRE(bcf_gt_allele(gt[0]) == 0);
        REQUIRE(bcf_gt_allele(gt[1]) == 1);
        REQUIRE(bcf_gt_allele(gt[2]) == 0);
        REQUIRE(bcf_gt_allele(gt[3]) == 1);
        REQUIRE(bcf_gt_allele(gt[4]) == 0);
        REQUIRE(bcf_gt_allele(gt[5]) == 1);

        REQUIRE(bcf_read(vcf.get(), hdr.get(), record.get()) == 0);
        REQUIRE(bcf_unpack(record.get(), BCF_UN_ALL) == 0);

        REQUIRE(record->n_allele == 2);
        REQUIRE(string(record->d.allele[0]) == "C");
        REQUIRE(string(record->d.allele[1]) == "A");

        nGT = bcf_get_genotypes(hdr.get(), record.get(), &gt, &gtsz);
        REQUIRE(nGT == 6);
        REQUIRE(bcf_gt_allele(gt[0]) == 0);
        REQUIRE(bcf_gt_allele(gt[1]) == 1);
        REQUIRE(bcf_gt_allele(gt[2]) == 0);
        REQUIRE(bcf_gt_allele(gt[3]) == 1);
        REQUIRE(bcf_gt_allele(gt[4]) == 0);
        REQUIRE(bcf_gt_allele(gt[5]) == 1);

        REQUIRE(bcf_read(vcf.get(), hdr.get(), record.get()) == 0);
        REQUIRE(bcf_unpack(record.get(), BCF_UN_ALL) == 0);

        REQUIRE(record->n_allele == 2);
        REQUIRE(string(record->d.allele[0]) == "C");
        REQUIRE(string(record->d.allele[1]) == "G");

        nGT = bcf_get_genotypes(hdr.get(), record.get(), &gt, &gtsz);
        REQUIRE(nGT == 6);
        REQUIRE(bcf_gt_allele(gt[0]) == 0);
        REQUIRE(bcf_gt_allele(gt[1]) == 1);
        REQUIRE(bcf_gt_allele(gt[2]) == 0);
        REQUIRE(bcf_gt_allele(gt[3]) == 1);
        REQUIRE(bcf_gt_allele(gt[4]) == 0);
        REQUIRE(bcf_gt_allele(gt[5]) == 1);

        // validate loss information
        auto loss1 = losses.find("trio1.ch");
        REQUIRE(loss1 != losses.end());
        loss_stats loss_ch = loss1->second;
        REQUIRE(loss_ch.n_no_calls_total == 0);
        REQUIRE(loss_ch.n_bp_lost == 0);

        auto loss2 = losses.find("trio1.fa");
        REQUIRE(loss2 != losses.end());
        loss_stats loss_fa = loss2->second;
        REQUIRE(loss_fa.n_no_calls_total == 0);
        REQUIRE(loss_fa.n_bp_lost == 0);

        auto loss3 = losses.find("trio1.mo");
        REQUIRE(loss3 != losses.end());
        loss_stats loss_mo = loss3->second;
        REQUIRE(loss_mo.n_no_calls_total == 0);
        REQUIRE(loss_mo.n_bp_lost == 0);

        free(gt);
    }

    SECTION("2 trios") {
        s = svc->discover_alleles("<ALL>", range(0, 0, 1000000), als);
        REQUIRE(s.ok());

        vector<unified_site> sites;
        s = unified_sites(als, sites);
        REQUIRE(s.ok());

        consolidated_loss losses;
        s = svc->genotype_sites(genotyper_config(), string("<ALL>"), sites, tfn, losses);
        REQUIRE(s.ok());

        unique_ptr<vcfFile, void(*)(vcfFile*)> vcf(bcf_open(tfn.c_str(), "r"), [](vcfFile* f) { bcf_close(f); });
        REQUIRE(bool(vcf));

        shared_ptr<bcf_hdr_t> hdr(bcf_hdr_read(vcf.get()), &bcf_hdr_destroy);
        REQUIRE(bool(hdr));

        int nsamples = bcf_hdr_nsamples(hdr);
        REQUIRE(nsamples == 6);
        REQUIRE(string(bcf_hdr_int2id(hdr.get(), BCF_DT_SAMPLE, 0)) == "trio1.ch");
        REQUIRE(string(bcf_hdr_int2id(hdr.get(), BCF_DT_SAMPLE, 1)) == "trio1.fa");
        REQUIRE(string(bcf_hdr_int2id(hdr.get(), BCF_DT_SAMPLE, 2)) == "trio1.mo");
        REQUIRE(string(bcf_hdr_int2id(hdr.get(), BCF_DT_SAMPLE, 3)) == "trio2.ch");
        REQUIRE(string(bcf_hdr_int2id(hdr.get(), BCF_DT_SAMPLE, 4)) == "trio2.fa");
        REQUIRE(string(bcf_hdr_int2id(hdr.get(), BCF_DT_SAMPLE, 5)) == "trio2.mo");

        unique_ptr<bcf1_t,void(*)(bcf1_t*)> record(bcf_init(), &bcf_destroy);
        REQUIRE(bcf_read(vcf.get(), hdr.get(), record.get()) == 0);
        REQUIRE(bcf_unpack(record.get(), BCF_UN_ALL) == 0);

        REQUIRE(range(record.get()) == range(0, 1000, 1001));
        REQUIRE(record->n_allele == 2);
        REQUIRE(string(record->d.allele[0]) == "A");
        REQUIRE(string(record->d.allele[1]) == "G");

        int *gt = nullptr, gtsz = 0;
        int nGT = bcf_get_genotypes(hdr.get(), record.get(), &gt, &gtsz);
        REQUIRE(nGT == 12);
        REQUIRE(bcf_gt_allele(gt[0]) == 1);
        REQUIRE(bcf_gt_allele(gt[1]) == 1);
        REQUIRE(bcf_gt_allele(gt[2]) == 0);
        REQUIRE(bcf_gt_allele(gt[3]) == 1);
        REQUIRE(bcf_gt_allele(gt[4]) == 0);
        REQUIRE(bcf_gt_allele(gt[5]) == 1);
        REQUIRE(bcf_gt_allele(gt[6]) == 0);
        REQUIRE(bcf_gt_allele(gt[7]) == 0);
        REQUIRE(bcf_gt_allele(gt[8]) == 0);
        REQUIRE(bcf_gt_allele(gt[9]) == 1);
        REQUIRE(bcf_gt_allele(gt[10]) == 0);
        REQUIRE(bcf_gt_allele(gt[11]) == 1);

        REQUIRE(bcf_read(vcf.get(), hdr.get(), record.get()) == 0);
        REQUIRE(bcf_unpack(record.get(), BCF_UN_ALL) == 0);

        REQUIRE(range(record.get()) == range(0, 1001, 1002));
        REQUIRE(record->n_allele == 4);
        REQUIRE(string(record->d.allele[0]) == "C");
        REQUIRE(string(record->d.allele[1]) == "A");
        REQUIRE(string(record->d.allele[2]) == "G");
        REQUIRE(string(record->d.allele[3]) == "T");

        nGT = bcf_get_genotypes(hdr.get(), record.get(), &gt, &gtsz);
        REQUIRE(nGT == 12);
        REQUIRE(bcf_gt_allele(gt[0]) == 3);
        REQUIRE(bcf_gt_allele(gt[1]) == 3);
        REQUIRE(bcf_gt_allele(gt[2]) == 0);
        REQUIRE(bcf_gt_allele(gt[3]) == 0);
        REQUIRE(bcf_gt_allele(gt[4]) == 2);
        REQUIRE(bcf_gt_allele(gt[5]) == 2);
        REQUIRE(bcf_gt_allele(gt[6]) == 1);
        REQUIRE(bcf_gt_allele(gt[7]) == 1);
        REQUIRE(bcf_gt_allele(gt[8]) == 1);
        REQUIRE(bcf_gt_allele(gt[9]) == 1);
        REQUIRE(bcf_gt_allele(gt[10]) == 1);
        REQUIRE(bcf_gt_allele(gt[11]) == 1);

        REQUIRE(bcf_read(vcf.get(), hdr.get(), record.get()) == 0);
        REQUIRE(bcf_unpack(record.get(), BCF_UN_ALL) == 0);

        REQUIRE(record->n_allele == 2);
        REQUIRE(string(record->d.allele[0]) == "CC");
        REQUIRE(string(record->d.allele[1]) == "AG");

        nGT = bcf_get_genotypes(hdr.get(), record.get(), &gt, &gtsz);
        REQUIRE(nGT == 12);
        REQUIRE(bcf_gt_allele(gt[0]) == 0);
        REQUIRE(bcf_gt_allele(gt[1]) == 1);
        REQUIRE(bcf_gt_allele(gt[2]) == 0);
        REQUIRE(bcf_gt_allele(gt[3]) == 1);
        REQUIRE(bcf_gt_allele(gt[4]) == 0);
        REQUIRE(bcf_gt_allele(gt[5]) == 1);
        REQUIRE(bcf_gt_allele(gt[6]) == 0);
        REQUIRE(bcf_gt_allele(gt[7]) == 0);
        REQUIRE(bcf_gt_allele(gt[8]) == 0);
        REQUIRE(bcf_gt_is_missing(gt[9]));
        REQUIRE(bcf_gt_allele(gt[10]) == 0);
        REQUIRE(bcf_gt_is_missing(gt[11]));

        REQUIRE(bcf_read(vcf.get(), hdr.get(), record.get()) == 0);
        REQUIRE(bcf_unpack(record.get(), BCF_UN_ALL) == 0);

        REQUIRE(record->n_allele == 2);
        REQUIRE(string(record->d.allele[0]) == "C");
        REQUIRE(string(record->d.allele[1]) == "A");

        nGT = bcf_get_genotypes(hdr.get(), record.get(), &gt, &gtsz);
        REQUIRE(nGT == 12);
        REQUIRE(bcf_gt_allele(gt[0]) == 0);
        REQUIRE(bcf_gt_allele(gt[1]) == 1);
        REQUIRE(bcf_gt_allele(gt[2]) == 0);
        REQUIRE(bcf_gt_allele(gt[3]) == 1);
        REQUIRE(bcf_gt_allele(gt[4]) == 0);
        REQUIRE(bcf_gt_allele(gt[5]) == 1);
        REQUIRE(bcf_gt_allele(gt[6]) == 0);
        REQUIRE(bcf_gt_allele(gt[7]) == 0);
        REQUIRE(bcf_gt_allele(gt[8]) == 0);
        REQUIRE(bcf_gt_is_missing(gt[9]));
        REQUIRE(bcf_gt_allele(gt[10]) == 0);
        REQUIRE(bcf_gt_is_missing(gt[11]));

        REQUIRE(bcf_read(vcf.get(), hdr.get(), record.get()) == 0);
        REQUIRE(bcf_unpack(record.get(), BCF_UN_ALL) == 0);

        REQUIRE(record->n_allele == 2);
        REQUIRE(string(record->d.allele[0]) == "C");
        REQUIRE(string(record->d.allele[1]) == "G");

        nGT = bcf_get_genotypes(hdr.get(), record.get(), &gt, &gtsz);
        REQUIRE(nGT == 12);
        REQUIRE(bcf_gt_allele(gt[0]) == 0);
        REQUIRE(bcf_gt_allele(gt[1]) == 1);
        REQUIRE(bcf_gt_allele(gt[2]) == 0);
        REQUIRE(bcf_gt_allele(gt[3]) == 1);
        REQUIRE(bcf_gt_allele(gt[4]) == 0);
        REQUIRE(bcf_gt_allele(gt[5]) == 1);
        REQUIRE(bcf_gt_allele(gt[6]) == 0);
        REQUIRE(bcf_gt_allele(gt[7]) == 0);
        REQUIRE(bcf_gt_allele(gt[8]) == 0);
        REQUIRE(bcf_gt_is_missing(gt[9]));
        REQUIRE(bcf_gt_allele(gt[10]) == 0);
        REQUIRE(bcf_gt_is_missing(gt[11]));

        char* rnc = nullptr;
        int rncsz = 0;
        int nRNC = bcf_get_format_char(hdr.get(), record.get(), "RNC", &rnc, &rncsz);
        REQUIRE(nRNC == 12);
        REQUIRE(rncsz == 12);
        REQUIRE(string(rnc,12) == ".........L.L");

        REQUIRE(bcf_read(vcf.get(), hdr.get(), record.get()) == 0);
        REQUIRE(bcf_unpack(record.get(), BCF_UN_ALL) == 0);

        REQUIRE(record->n_allele == 2);
        REQUIRE(string(record->d.allele[0]) == "C");
        REQUIRE(string(record->d.allele[1]) == "A");

        nGT = bcf_get_genotypes(hdr.get(), record.get(), &gt, &gtsz);
        REQUIRE(nGT == 12);
        REQUIRE(bcf_gt_allele(gt[0]) == 0);
        REQUIRE(bcf_gt_allele(gt[1]) == 1);
        REQUIRE(bcf_gt_allele(gt[2]) == 0);
        REQUIRE(bcf_gt_allele(gt[3]) == 1);
        REQUIRE(bcf_gt_allele(gt[4]) == 0);
        REQUIRE(bcf_gt_allele(gt[5]) == 1);
        REQUIRE(bcf_gt_is_missing(gt[6]));
        REQUIRE(bcf_gt_is_missing(gt[7]));
        REQUIRE(bcf_gt_is_missing(gt[8]));
        REQUIRE(bcf_gt_is_missing(gt[9]));
        REQUIRE(bcf_gt_is_missing(gt[10]));
        REQUIRE(bcf_gt_is_missing(gt[11]));

        nRNC = bcf_get_format_char(hdr.get(), record.get(), "RNC", &rnc, &rncsz);
        REQUIRE(nRNC == 12);
        REQUIRE(rncsz == 12);
        REQUIRE(string(rnc,12) == "......MMMMMM");

        free(gt);
        free(rnc);

        // validate loss information
        auto loss1 = losses.find("trio1.ch");
        REQUIRE(loss1 != losses.end());
        loss_stats loss_ch = loss1->second;
        REQUIRE(loss_ch.n_no_calls_total == 0);
        REQUIRE(loss_ch.n_bp_lost == 0);

        auto loss2 = losses.find("trio1.fa");
        REQUIRE(loss2 != losses.end());
        loss_stats loss_fa = loss2->second;
        REQUIRE(loss_fa.n_no_calls_total == 0);
        REQUIRE(loss_fa.n_bp_lost == 0);

        auto loss3 = losses.find("trio1.mo");
        REQUIRE(loss3 != losses.end());
        loss_stats loss_mo = loss3->second;
        REQUIRE(loss_mo.n_no_calls_total == 0);
        REQUIRE(loss_mo.n_bp_lost == 0);

        auto loss4 = losses.find("trio2.ch");
        REQUIRE(loss4 != losses.end());
        loss_stats loss_ch2 = loss4->second;
        REQUIRE(loss_ch2.n_no_calls_total == 2);
        REQUIRE(loss_ch2.n_bp_lost == 0);

        int expected_loss_bp = sites[2].pos.size() + sites[3].pos.size() + sites[4].pos.size();

        auto loss5 = losses.find("trio2.fa");
        REQUIRE(loss5 != losses.end());
        loss_stats loss_fa2 = loss5->second;
        REQUIRE(loss_fa2.n_no_calls_total == 5);
        REQUIRE(loss_fa2.n_bp_lost == expected_loss_bp);

        auto loss6 = losses.find("trio2.mo");
        REQUIRE(loss6 != losses.end());
        loss_stats loss_mo2 = loss6->second;
        REQUIRE(loss_mo2.n_no_calls_total == 5);
        REQUIRE(loss_mo2.n_bp_lost == expected_loss_bp);
    }

    // alleles discovered from all samples, genotyped only in trio2
    SECTION("trio2 with all alleles") {
        s = svc->discover_alleles("<ALL>", range(0, 0, 1000000), als);
        REQUIRE(s.ok());

        vector<unified_site> sites;
        s = unified_sites(als, sites);
        REQUIRE(s.ok());

        consolidated_loss losses;
        s = svc->genotype_sites(genotyper_config(), string("discover_alleles_trio2"), sites, tfn, losses);
        REQUIRE(s.ok());

        unique_ptr<vcfFile, void(*)(vcfFile*)> vcf(bcf_open(tfn.c_str(), "r"), [](vcfFile* f) { bcf_close(f); });
        REQUIRE(bool(vcf));

        shared_ptr<bcf_hdr_t> hdr(bcf_hdr_read(vcf.get()), &bcf_hdr_destroy);
        REQUIRE(bool(hdr));

        int nsamples = bcf_hdr_nsamples(hdr);
        REQUIRE(nsamples == 3);
        REQUIRE(string(bcf_hdr_int2id(hdr.get(), BCF_DT_SAMPLE, 0)) == "trio2.ch");
        REQUIRE(string(bcf_hdr_int2id(hdr.get(), BCF_DT_SAMPLE, 1)) == "trio2.fa");
        REQUIRE(string(bcf_hdr_int2id(hdr.get(), BCF_DT_SAMPLE, 2)) == "trio2.mo");

        unique_ptr<bcf1_t,void(*)(bcf1_t*)> record(bcf_init(), &bcf_destroy);
        REQUIRE(bcf_read(vcf.get(), hdr.get(), record.get()) == 0);
        REQUIRE(bcf_unpack(record.get(), BCF_UN_ALL) == 0);

        REQUIRE(record->n_allele == 2);
        REQUIRE(string(record->d.allele[0]) == "A");
        REQUIRE(string(record->d.allele[1]) == "G");

        int *gt = nullptr, gtsz = 0;
        int nGT = bcf_get_genotypes(hdr.get(), record.get(), &gt, &gtsz);
        REQUIRE(nGT == 6);
        REQUIRE(bcf_gt_allele(gt[0]) == 0);
        REQUIRE(bcf_gt_allele(gt[1]) == 0);
        REQUIRE(bcf_gt_allele(gt[2]) == 0);
        REQUIRE(bcf_gt_allele(gt[3]) == 1);
        REQUIRE(bcf_gt_allele(gt[4]) == 0);
        REQUIRE(bcf_gt_allele(gt[5]) == 1);

        REQUIRE(bcf_read(vcf.get(), hdr.get(), record.get()) == 0);
        REQUIRE(bcf_unpack(record.get(), BCF_UN_ALL) == 0);

        REQUIRE(record->n_allele == 4);
        REQUIRE(string(record->d.allele[0]) == "C");
        REQUIRE(string(record->d.allele[1]) == "A");
        REQUIRE(string(record->d.allele[2]) == "G");
        REQUIRE(string(record->d.allele[3]) == "T");

        nGT = bcf_get_genotypes(hdr.get(), record.get(), &gt, &gtsz);
        REQUIRE(nGT == 6);
        REQUIRE(bcf_gt_allele(gt[0]) == 1);
        REQUIRE(bcf_gt_allele(gt[1]) == 1);
        REQUIRE(bcf_gt_allele(gt[2]) == 1);
        REQUIRE(bcf_gt_allele(gt[3]) == 1);
        REQUIRE(bcf_gt_allele(gt[4]) == 1);
        REQUIRE(bcf_gt_allele(gt[5]) == 1);

        REQUIRE(bcf_read(vcf.get(), hdr.get(), record.get()) == 0);
        REQUIRE(bcf_unpack(record.get(), BCF_UN_ALL) == 0);

        REQUIRE(record->n_allele == 2);
        REQUIRE(string(record->d.allele[0]) == "CC");
        REQUIRE(string(record->d.allele[1]) == "AG");

        nGT = bcf_get_genotypes(hdr.get(), record.get(), &gt, &gtsz);
        REQUIRE(nGT == 6);
        REQUIRE(bcf_gt_allele(gt[0]) == 0);
        REQUIRE(bcf_gt_allele(gt[1]) == 0);
        REQUIRE(bcf_gt_allele(gt[2]) == 0);
        REQUIRE(bcf_gt_is_missing(gt[3]));
        REQUIRE(bcf_gt_allele(gt[4]) == 0);
        REQUIRE(bcf_gt_is_missing(gt[5]));

        REQUIRE(bcf_read(vcf.get(), hdr.get(), record.get()) == 0);
        REQUIRE(bcf_unpack(record.get(), BCF_UN_ALL) == 0);

        REQUIRE(record->n_allele == 2);
        REQUIRE(string(record->d.allele[0]) == "C");
        REQUIRE(string(record->d.allele[1]) == "A");

        nGT = bcf_get_genotypes(hdr.get(), record.get(), &gt, &gtsz);
        REQUIRE(nGT == 6);
        REQUIRE(bcf_gt_allele(gt[0]) == 0);
        REQUIRE(bcf_gt_allele(gt[1]) == 0);
        REQUIRE(bcf_gt_allele(gt[2]) == 0);
        REQUIRE(bcf_gt_is_missing(gt[3]));
        REQUIRE(bcf_gt_allele(gt[4]) == 0);
        REQUIRE(bcf_gt_is_missing(gt[5]));

        REQUIRE(bcf_read(vcf.get(), hdr.get(), record.get()) == 0);
        REQUIRE(bcf_unpack(record.get(), BCF_UN_ALL) == 0);

        REQUIRE(record->n_allele == 2);
        REQUIRE(string(record->d.allele[0]) == "C");
        REQUIRE(string(record->d.allele[1]) == "G");

        nGT = bcf_get_genotypes(hdr.get(), record.get(), &gt, &gtsz);
        REQUIRE(nGT == 6);
        REQUIRE(bcf_gt_allele(gt[0]) == 0);
        REQUIRE(bcf_gt_allele(gt[1]) == 0);
        REQUIRE(bcf_gt_allele(gt[2]) == 0);
        REQUIRE(bcf_gt_is_missing(gt[3]));
        REQUIRE(bcf_gt_allele(gt[4]) == 0);
        REQUIRE(bcf_gt_is_missing(gt[5]));

        auto loss4 = losses.find("trio2.ch");
        REQUIRE(loss4 != losses.end());
        loss_stats loss_ch2 = loss4->second;
        REQUIRE(loss_ch2.n_no_calls_total == 2);
        REQUIRE(loss_ch2.n_bp_lost == 0);

        int expected_loss_bp = sites[2].pos.size() + sites[3].pos.size() + sites[4].pos.size();

        auto loss5 = losses.find("trio2.fa");
        REQUIRE(loss5 != losses.end());
        loss_stats loss_fa2 = loss5->second;
        REQUIRE(loss_fa2.n_no_calls_total == 5);
        REQUIRE(loss_fa2.n_bp_lost == expected_loss_bp);

        auto loss6 = losses.find("trio2.mo");
        REQUIRE(loss6 != losses.end());
        loss_stats loss_mo2 = loss6->second;
        REQUIRE(loss_mo2.n_no_calls_total == 5);
        REQUIRE(loss_mo2.n_bp_lost == expected_loss_bp);

        free(gt);
    }

    SECTION("unification with multiple contigs") {
        discovered_alleles als0, als1;

        s = svc->discover_alleles("<ALL>", range(0, 0, 1000000), als0);
        REQUIRE(s.ok());

        s = svc->discover_alleles("<ALL>", range(1, 0, 1000000), als1);
        REQUIRE(s.ok());

        als.clear();
        REQUIRE(merge_discovered_alleles(als0, als).ok());
        REQUIRE(merge_discovered_alleles(als1, als).ok());

        vector<unified_site> sites;
        s = unified_sites(als, sites);
        REQUIRE(s.ok());

        REQUIRE(is_sorted(sites.begin(), sites.end()));
        REQUIRE(sites[0].pos.rid == 0);
        REQUIRE(sites[sites.size()-1].pos.rid == 1);
    }

    SECTION("simulate I/O errors") {
        s = Service::Start(*data, *data, svc);
        REQUIRE(s.ok());
        s = svc->discover_alleles("<ALL>", range(0, 0, 1000000), als);
        REQUIRE(s.ok());
        vector<unified_site> sites;
        s = unified_sites(als, sites);
        REQUIRE(s.ok());

        unique_ptr<SimFailBCFData> faildata;
        bool worked = false;

        for (size_t fail_every = 1; fail_every < 100; fail_every++) {
            s = SimFailBCFData::Open(*data, fail_every, faildata);
            REQUIRE(s.ok());

            s = Service::Start(*data, *faildata, svc);
            REQUIRE(s.ok());

            consolidated_loss losses;
            s = svc->genotype_sites(genotyper_config(), string("<ALL>"), sites, tfn, losses);
            if (faildata->failed_once()) {
                worked = true;
                REQUIRE(s == StatusCode::IO_ERROR);
                REQUIRE(s.str() == "IOError: SIM");
            } else {
                REQUIRE(s.ok());
            }
        }

        REQUIRE(worked);
    }
}

TEST_CASE("gVCF genotyper") {
    unique_ptr<VCFData> data;
    Status s = VCFData::Open({"NA12878D_HiSeqX.21.10009462-10009469.gvcf"}, data);
    REQUIRE(s.ok());
    unique_ptr<Service> svc;
    s = Service::Start(*data, *data, svc);
    REQUIRE(s.ok());

    discovered_alleles als;

    const string tfn("/tmp/GLnexus_unit_tests.bcf");

    SECTION("no depth requirement") {
        vector<unified_site> sites;

        unified_site us(range(0,10009461,10009462));
        us.alleles.push_back("T");
        us.alleles.push_back("A");
        us.unification[allele(range(0,10009461,10009462),"T")] = 0;
        us.unification[allele(range(0,10009461,10009462),"A")] = 1;
        us.observation_count = { 1, 1 };
        sites.push_back(us);

        us.pos = range(0,10009462,10009463);
        us.alleles.clear();
        us.alleles.push_back("C");
        us.alleles.push_back("G");
        us.unification.clear();
        us.unification[allele(range(0,10009462,10009463),"C")] = 0;
        us.unification[allele(range(0,10009462,10009463),"G")] = 1;
        us.observation_count = { 1, 1 };
        sites.push_back(us);

        // this site spans two gVCF records and will not be called by the current algorithm.
        us.pos = range(0,10009465,10009467);
        us.alleles.clear();
        us.alleles.push_back("AA");
        us.alleles.push_back("GT");
        us.unification.clear();
        us.unification[allele(range(0,10009465,10009467),"AA")] = 0;
        us.unification[allele(range(0,10009465,10009467),"GT")] = 1;
        us.observation_count = { 1, 1 };
        sites.push_back(us);

        consolidated_loss losses;
        s = svc->genotype_sites(genotyper_config(), string("NA12878D_HiSeqX.21.10009462-10009469"), sites, tfn, losses);
        REQUIRE(s.ok());

        unique_ptr<vcfFile, void(*)(vcfFile*)> vcf(bcf_open(tfn.c_str(), "r"), [](vcfFile* f) { bcf_close(f); });
        REQUIRE(bool(vcf));
        shared_ptr<bcf_hdr_t> hdr(bcf_hdr_read(vcf.get()), &bcf_hdr_destroy);
        REQUIRE(bool(hdr));

        int nsamples = bcf_hdr_nsamples(hdr);
        REQUIRE(nsamples == 1);
        REQUIRE(string(bcf_hdr_int2id(hdr.get(), BCF_DT_SAMPLE, 0)) == "NA12878");

        unique_ptr<bcf1_t,void(*)(bcf1_t*)> record(bcf_init(), &bcf_destroy);
        REQUIRE(bcf_read(vcf.get(), hdr.get(), record.get()) == 0);
        REQUIRE(bcf_unpack(record.get(), BCF_UN_ALL) == 0);

        REQUIRE(record->n_allele == 2);
        REQUIRE(string(record->d.allele[0]) == "T");
        REQUIRE(string(record->d.allele[1]) == "A");

        // With no depth requirement, we should just get the hard-called genotypes back.

        int *gt = nullptr, gtsz = 0;
        int nGT = bcf_get_genotypes(hdr.get(), record.get(), &gt, &gtsz);
        REQUIRE(nGT == 2);
        REQUIRE(bcf_gt_allele(gt[0]) == 0);
        REQUIRE(bcf_gt_allele(gt[1]) == 0);

        REQUIRE(bcf_read(vcf.get(), hdr.get(), record.get()) == 0);
        REQUIRE(bcf_unpack(record.get(), BCF_UN_ALL) == 0);

        REQUIRE(record->n_allele == 2);
        REQUIRE(string(record->d.allele[0]) == "C");
        REQUIRE(string(record->d.allele[1]) == "G");

        nGT = bcf_get_genotypes(hdr.get(), record.get(), &gt, &gtsz);
        REQUIRE(nGT == 2);
        REQUIRE(bcf_gt_allele(gt[0]) == 0);
        REQUIRE(bcf_gt_allele(gt[1]) == 0);

        // this site spans two gVCF records and will not be called by the current algorithm.
        REQUIRE(bcf_read(vcf.get(), hdr.get(), record.get()) == 0);
        REQUIRE(bcf_unpack(record.get(), BCF_UN_ALL) == 0);

        REQUIRE(record->n_allele == 2);
        REQUIRE(string(record->d.allele[0]) == "AA");
        REQUIRE(string(record->d.allele[1]) == "GT");

        nGT = bcf_get_genotypes(hdr.get(), record.get(), &gt, &gtsz);
        REQUIRE(nGT == 2);
        REQUIRE(bcf_gt_is_missing(gt[0]));
        REQUIRE(bcf_gt_is_missing(gt[1]));

        auto loss = losses.find("NA12878");
        REQUIRE(loss != losses.end());
        loss_stats loss_na = loss->second;
        REQUIRE(loss_na.n_no_calls_total == 2);
        REQUIRE(loss_na.n_bp_lost == 4);
        REQUIRE(loss_na.n_calls_lost == 4);
        REQUIRE(loss_na.n_gvcf_calls_lost == 4);
        REQUIRE(loss_na.n_gvcf_bp_lost == 4);
    }

    SECTION("require depth > 12") {
        vector<unified_site> sites;

        unified_site us(range(0,10009463,10009465));
        us.alleles.push_back("TA");
        us.alleles.push_back("T");
        us.unification[allele(range(0,10009463,10009465),"TA")] = 0;
        us.unification[allele(range(0,10009463,10009465),"T")] = 1;
        us.observation_count = { 1, 1 };
        sites.push_back(us);

        us.pos = range(0,10009465,10009466);
        us.alleles.clear();
        us.alleles.push_back("A");
        us.alleles.push_back("G");
        us.unification.clear();
        us.unification[allele(range(0,10009465,10009466),"A")] = 0;
        us.unification[allele(range(0,10009465,10009466),"G")] = 1;
        us.observation_count = { 1, 1 };
        sites.push_back(us);

        us.pos = range(0,10009466,10009467);
        us.alleles.clear();
        us.alleles.push_back("A");
        us.alleles.push_back("C");
        us.unification.clear();
        us.unification[allele(range(0,10009466,10009467),"A")] = 0;
        us.unification[allele(range(0,10009466,10009467),"C")] = 1;
        us.observation_count = { 1, 1 };
        sites.push_back(us);

        genotyper_config cfg;
        cfg.required_dp = 13;

        consolidated_loss losses;
        s = svc->genotype_sites(cfg, string("NA12878D_HiSeqX.21.10009462-10009469"), sites, tfn, losses);
        REQUIRE(s.ok());

        unique_ptr<vcfFile, void(*)(vcfFile*)> vcf(bcf_open(tfn.c_str(), "r"), [](vcfFile* f) { bcf_close(f); });
        REQUIRE(bool(vcf));
        shared_ptr<bcf_hdr_t> hdr(bcf_hdr_read(vcf.get()), &bcf_hdr_destroy);
        REQUIRE(bool(hdr));

        int nsamples = bcf_hdr_nsamples(hdr);
        REQUIRE(nsamples == 1);
        REQUIRE(string(bcf_hdr_int2id(hdr.get(), BCF_DT_SAMPLE, 0)) == "NA12878");

        // Some calls will be missing due to the depth requirement.
        unique_ptr<bcf1_t,void(*)(bcf1_t*)> record(bcf_init(), &bcf_destroy);
        REQUIRE(bcf_read(vcf.get(), hdr.get(), record.get()) == 0);
        REQUIRE(bcf_unpack(record.get(), BCF_UN_ALL) == 0);

        REQUIRE(record->n_allele == 2);
        REQUIRE(string(record->d.allele[0]) == "TA");
        REQUIRE(string(record->d.allele[1]) == "T");

        int *gt = nullptr, gtsz = 0;
        int nGT = bcf_get_genotypes(hdr.get(), record.get(), &gt, &gtsz);
        REQUIRE(nGT == 2);
        REQUIRE(bcf_gt_is_missing(gt[0]));
        REQUIRE(bcf_gt_is_missing(gt[1]));


        REQUIRE(bcf_read(vcf.get(), hdr.get(), record.get()) == 0);
        REQUIRE(bcf_unpack(record.get(), BCF_UN_ALL) == 0);

        REQUIRE(record->n_allele == 2);
        REQUIRE(string(record->d.allele[0]) == "A");
        REQUIRE(string(record->d.allele[1]) == "G");

        nGT = bcf_get_genotypes(hdr.get(), record.get(), &gt, &gtsz);
        REQUIRE(nGT == 2);
        REQUIRE(bcf_gt_allele(gt[0]) == 0);
        REQUIRE(bcf_gt_allele(gt[1]) == 0);


        REQUIRE(bcf_read(vcf.get(), hdr.get(), record.get()) == 0);
        REQUIRE(bcf_unpack(record.get(), BCF_UN_ALL) == 0);

        REQUIRE(record->n_allele == 2);
        REQUIRE(string(record->d.allele[0]) == "A");
        REQUIRE(string(record->d.allele[1]) == "C");

        nGT = bcf_get_genotypes(hdr.get(), record.get(), &gt, &gtsz);
        REQUIRE(nGT == 2);
        REQUIRE(bcf_gt_is_missing(gt[0]));
        REQUIRE(bcf_gt_is_missing(gt[1]));

        auto loss = losses.find("NA12878");
        REQUIRE(loss != losses.end());
        loss_stats loss_d12 = loss->second;
        REQUIRE(loss_d12.n_no_calls_total == 4);
        REQUIRE(loss_d12.n_bp_lost == 6);
        REQUIRE(loss_d12.n_calls_lost == 4);
        REQUIRE(loss_d12.n_gvcf_bp_lost == 2);
        REQUIRE(loss_d12.n_gvcf_calls_lost == 2);
    }


    SECTION("require depth > 9") {
        vector<unified_site> sites;

        unified_site us(range(0,10009463,10009465));
        us.alleles.push_back("TA");
        us.alleles.push_back("T");
        us.unification[allele(range(0,10009463,10009465),"TA")] = 0;
        us.unification[allele(range(0,10009463,10009465),"T")] = 1;
        us.observation_count = { 1, 1 };
        sites.push_back(us);

        genotyper_config cfg;
        cfg.required_dp = 9;
        consolidated_loss losses;
        s = svc->genotype_sites(cfg, string("NA12878D_HiSeqX.21.10009462-10009469"), sites, tfn, losses);
        REQUIRE(s.ok());

        unique_ptr<vcfFile, void(*)(vcfFile*)> vcf(bcf_open(tfn.c_str(), "r"), [](vcfFile* f) { bcf_close(f); });
        REQUIRE(bool(vcf));
        shared_ptr<bcf_hdr_t> hdr(bcf_hdr_read(vcf.get()), &bcf_hdr_destroy);
        REQUIRE(bool(hdr));

        int nsamples = bcf_hdr_nsamples(hdr);
        REQUIRE(nsamples == 1);
        REQUIRE(string(bcf_hdr_int2id(hdr.get(), BCF_DT_SAMPLE, 0)) == "NA12878");

        // One of the allele calls will be missing due to the depth requirement.
        unique_ptr<bcf1_t,void(*)(bcf1_t*)> record(bcf_init(), &bcf_destroy);
        REQUIRE(bcf_read(vcf.get(), hdr.get(), record.get()) == 0);
        REQUIRE(bcf_unpack(record.get(), BCF_UN_ALL) == 0);

        REQUIRE(record->n_allele == 2);
        REQUIRE(string(record->d.allele[0]) == "TA");
        REQUIRE(string(record->d.allele[1]) == "T");

        int *gt = nullptr, gtsz = 0;
        int nGT = bcf_get_genotypes(hdr.get(), record.get(), &gt, &gtsz);
        REQUIRE(nGT == 2);
        REQUIRE(bcf_gt_allele(gt[0]) == 0);
        REQUIRE(bcf_gt_is_missing(gt[1]));
        // TODO consider normalizing half-calls so that the missing allele is always first (or second)

        auto loss = losses.find("NA12878");
        REQUIRE(loss != losses.end());
        loss_stats loss_d9 = loss->second;
        REQUIRE(loss_d9.n_no_calls_total == 1);
        REQUIRE(loss_d9.n_bp_lost == 2);
        REQUIRE(loss_d9.n_calls_lost == 1);
        REQUIRE(loss_d9.n_gvcf_calls_lost == 0);
        REQUIRE(loss_d9.n_gvcf_bp_lost == 0);
    }
}
<|MERGE_RESOLUTION|>--- conflicted
+++ resolved
@@ -8,185 +8,6 @@
 #include "catch.hpp"
 using namespace std;
 using namespace GLnexus;
-
-<<<<<<< HEAD
-=======
-// serves data from VCF files in the test/data directory
-// x.vcf is loaded as data set "x" with a sample set "x", and a sample set for
-// each sample containing just that sample. additionally, the sample set
-// "<ALL>" designates all samples across the VCFs.
-class VCFData : public Metadata, public BCFData {
-    struct vcf_data_t {
-        shared_ptr<bcf_hdr_t> header;
-        shared_ptr<const vector<string> > samples;
-        vector<shared_ptr<bcf1_t> > records;
-    };
-    map<string,vcf_data_t> datasets_;
-    map<string,string> sample_datasets_;
-
-    VCFData() {}
-
-    static Status load_vcf(const string& name, vcf_data_t& ans) {
-        string path = "test/data/" + name;
-        unique_ptr<vcfFile, void(*)(vcfFile*)> vcf(bcf_open(path.c_str(), "r"),
-                                                   [](vcfFile* f) { bcf_close(f); });
-        if (!vcf) {
-            return Status::IOError("bcf_open failed", path);
-        }
-
-        shared_ptr<bcf_hdr_t> hdr(bcf_hdr_read(vcf.get()), &bcf_hdr_destroy);
-        if (!hdr) {
-            return Status::IOError("bcf_hdr_read failed", path);
-        }
-
-        int nsamples = bcf_hdr_nsamples(hdr);
-        auto samples = make_shared<vector<string> >();
-        for (int i = 0; i < nsamples; i++) {
-            samples->push_back(string(bcf_hdr_int2id(hdr.get(), BCF_DT_SAMPLE, i)));
-        }
-
-        vector<shared_ptr<bcf1_t>> records;
-        while (true) {
-            shared_ptr<bcf1_t> record(bcf_init(), &bcf_destroy);
-            int ret = bcf_read(vcf.get(), hdr.get(), record.get());
-            if (ret == -1) {
-                break;
-            } else if (ret != 0) {
-                return Status::IOError("bcf_read", path);
-            } else if (bcf_unpack(record.get(),BCF_UN_ALL) != 0) {
-                return Status::IOError("bcf_unpack", path);
-            }
-            records.push_back(move(record));
-        }
-
-        ans.header = hdr;
-        ans.samples = move(samples);
-        ans.records = move(records);
-
-        return Status::OK();
-    }
-
-public:
-    static Status Open(const set<string> names, unique_ptr<VCFData>& ans) {
-        Status s;
-        map<string,vcf_data_t> datasets;
-        for (const auto& nm : names) {
-            vcf_data_t d;
-            s = load_vcf(nm, d);
-            if (s.bad()) return s;
-
-            datasets[nm.substr(0,nm.find_last_of("."))] = d;
-        }
-
-        // TODO: verify all headers are mutually "compatible"
-        // (contigs, info types etc.)
-
-        map<string,string> sample_datasets;
-        for (const auto& ds : datasets) {
-            UNPAIR(ds,dataset,dts)
-            for (const auto& sample : *dts.samples) {
-                if (sample_datasets.find(sample) != sample_datasets.end()) {
-                    return Status::Invalid("sample is duplicated", sample);
-                }
-                sample_datasets[sample] = dataset;
-            }
-        }
-
-        ans.reset(new VCFData());
-        ans->datasets_ = move(datasets);
-        ans->sample_datasets_ = sample_datasets;
-
-        return Status::OK();
-    }
-
-    Status contigs(vector<pair<string,size_t> >& ans) const override {
-        int ncontigs = 0;
-        const auto& hdr = datasets_.begin()->second.header;
-        const char **contignames = bcf_hdr_seqnames(hdr.get(), &ncontigs);
-        if (!contignames) return Status::Failure("bcf_hdr_seqnames");
-        assert(ncontigs == hdr->n[BCF_DT_CTG]);
-
-        ans.clear();
-        for (int i = 0; i < ncontigs; ++i)
-        {
-            size_t sz = 0;
-            if (hdr->id[BCF_DT_CTG][i].val) {
-                sz = hdr->id[BCF_DT_CTG][i].val->info[0];
-            }
-            ans.push_back(make_pair(string(contignames[i]),sz));
-        }
-        free(contignames);
-
-        return Status::OK();
-    }
-
-    Status sampleset_samples(const string& sampleset, shared_ptr<const set<string> >& ans) const override {
-        auto p = datasets_.find(sampleset);
-        if (p != datasets_.end()) {
-            ans = make_shared<set<string>>(p->second.samples->begin(), p->second.samples->end());
-            return Status::OK();
-        }
-        auto p2 = sample_datasets_.find(sampleset);
-        if (p2 != sample_datasets_.end()) {
-            auto sample = make_shared<set<string>>();
-            sample->insert(sampleset);
-            ans = move(sample);
-            return Status::OK();
-        }
-        if (sampleset == "<ALL>") {
-            auto s = make_shared<set<string>>();
-            for (const auto& ds : datasets_) {
-                s->insert(ds.second.samples->begin(), ds.second.samples->end());
-            }
-            ans = move(s);
-            return Status::OK();
-        }
-        return Status::NotFound("unknown sample set", sampleset);
-    }
-
-    Status all_samples_sampleset(string& ans) override {
-        return Status::NotImplemented();
-    }
-
-    Status sample_count(size_t& ans) const override {
-        ans = sample_datasets_.size();
-        return Status::OK();
-    }
-
-    Status sample_dataset(const string& sample, string& ans) const override {
-        auto p = sample_datasets_.find(sample);
-        if (p == sample_datasets_.end()) {
-            return Status::NotFound("unknown sample", sample);
-        }
-        ans = p->second;
-        return Status::OK();
-    }
-
-    Status dataset_header(const string& dataset, shared_ptr<const bcf_hdr_t>& hdr) const override {
-        auto p = datasets_.find(dataset);
-        if (p == datasets_.end()) {
-            return Status::NotFound("unknown data set", dataset);
-        }
-        hdr = p->second.header;
-        return Status::OK();
-    }
-
-    Status dataset_range(const string& dataset, const bcf_hdr_t *hdr, const range& pos, vector<shared_ptr<bcf1_t> >& records) override {
-        Status s;
-        auto p = datasets_.find(dataset);
-        if (p == datasets_.end()) {
-            return Status::NotFound("unknown data set", dataset);
-        }
-        records.clear();
-        for (const auto& bcf : p->second.records) {
-            if (range(bcf).overlaps(pos)) {
-                records.push_back(bcf);
-            }
-        }
-        return Status::OK();
-    }
-};
->>>>>>> 60b08491
 
 // Wrap BCFData to simulate I/O errors for quasi-random testing of errors
 class SimFailBCFData : public BCFData {

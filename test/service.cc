--- conflicted
+++ resolved
@@ -929,7 +929,6 @@
     const string tfn("/tmp/GLnexus_unit_tests.bcf");
 
     SECTION("no depth requirement") {
-        cout << "======================\n" << endl;
         vector<unified_site> sites;
 
         unified_site us(range(0,10009461,10009462));
@@ -961,12 +960,8 @@
         us.observation_count = { 1, 1 };
         sites.push_back(us);
 
-<<<<<<< HEAD
         consolidated_loss losses;
         s = svc->genotype_sites(genotyper_config(), string("NA12878D_HiSeqX.21.10009462-10009469"), sites, tfn, losses);
-=======
-        s = svc->genotype_sites(genotyper_config(), string("NA12878D_HiSeqX.21.10009462-10009469"), sites, tfn);
->>>>>>> de571c76
         REQUIRE(s.ok());
 
         unique_ptr<vcfFile, void(*)(vcfFile*)> vcf(bcf_open(tfn.c_str(), "r"), [](vcfFile* f) { bcf_close(f); });

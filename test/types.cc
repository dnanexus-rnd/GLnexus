#include <iostream>
#include "types.h"
#include "catch.hpp"
using namespace std;
using namespace GLnexus;

TEST_CASE("range::overlaps") {
    range r(0, 1000, 1100);
    REQUIRE(r.overlaps(range(0, 1000, 1100)));
    REQUIRE(r.overlaps(range(0, 1001, 1100)));
    REQUIRE(r.overlaps(range(0, 1000, 1099)));
    REQUIRE(r.overlaps(range(0, 1050, 1090)));
    REQUIRE(r.overlaps(range(0, 999, 1001)));
    REQUIRE_FALSE(r.overlaps(range(0, 666, 999)));
    REQUIRE_FALSE(r.overlaps(range(0, 1101, 1200)));
    REQUIRE_FALSE(r.overlaps(range(1, 1000, 1100)));

    REQUIRE_FALSE(r.overlaps(range(0, 999, 1000)));
    REQUIRE(r.overlaps(range(0, 999, 1001)));

    REQUIRE_FALSE(r.overlaps(range(0, 1100, 1101)));
    REQUIRE(r.overlaps(range(0, 1099, 1100)));
}

TEST_CASE("range sort order") {
    REQUIRE(range(0, 1000, 1100) < range(1, 1000, 1100));
    REQUIRE(range(0, 1000, 1100) < range(1, 999, 1100));
    REQUIRE(range(0, 1000, 1100) < range(0, 1001, 1100));
    REQUIRE(range(0, 1000, 1100) < range(0, 1000, 1101));
    REQUIRE_FALSE(range(0, 1000, 1100) < range(0, 1000, 1100));
    REQUIRE_FALSE(range(0, 1000, 1100) < range(0, 999, 1100));
    REQUIRE_FALSE(range(1, 1000, 1100) < range(0, 999, 1100));
    REQUIRE_FALSE(range(1, 999, 1100) < range(0, 1000, 1100));
    REQUIRE_FALSE(range(0, 1000, 1099) < range(0, 999, 1100));

    vector<range> v { range(1, 1000, 1100), range(0, 1000, 1100), range(0, 1000, 1100), range(1, 999, 1100), range(0, 1001, 1100), range(1, 999, 1100) };
    sort(v.begin(), v.end());

    for (unsigned i = 0; i < v.size()-1; i++) {
        REQUIRE(v[i] <= v[i+1]);
    }
}

TEST_CASE("range_of_bcf") {
    #define UPD(T,name,ini,del) std::unique_ptr<T, void(*)(T*)> up_##name((ini), (del)); auto name = up_##name.get();
    UPD(vcfFile, vcf, bcf_open("test/data/NA12878D_HiSeqX.21.10009462-10009469.gvcf", "r"), [](vcfFile* f) { bcf_close(f); });
    UPD(bcf_hdr_t, hdr, bcf_hdr_read(vcf), &bcf_hdr_destroy);
    shared_ptr<bcf1_t> vt;
    vector<shared_ptr<bcf1_t>> records;

    do {
        if (vt) {
            REQUIRE(bcf_unpack(vt.get(), BCF_UN_ALL) == 0);
            records.push_back(vt);
        }
        vt = shared_ptr<bcf1_t>(bcf_init(), &bcf_destroy);
    } while (bcf_read(vcf, hdr, vt.get()) == 0);

    REQUIRE(records.size() == 5);

    range rng(records[0]);
    REQUIRE(rng.rid == 0);
    REQUIRE(rng.beg == 10009461);
    REQUIRE(rng.end == 10009463);
    REQUIRE(rng.size() == 2);

    rng = range(records[1]);
    REQUIRE(rng.rid == 0);
    REQUIRE(rng.beg == 10009463);
    REQUIRE(rng.end == 10009465);
    REQUIRE(rng.size() == 2);

    rng = range(records[2]);
    REQUIRE(rng.rid == 0);
    REQUIRE(rng.beg == 10009465);
    REQUIRE(rng.end == 10009466);
    REQUIRE(rng.size() == 1);
}

TEST_CASE("unified_site_of_yaml") {
    vector<pair<string,size_t>> contigs;
    contigs.push_back(make_pair("16",12345));
    contigs.push_back(make_pair("17",23456));

    const char* snp = 1 + R"(
range: {ref: '17', beg: 100, end: 100}
alleles: [A, G]
observation_count: [100, 51]
unification:
  - range: {ref: '17', beg: 100, end: 100}
    alt: A
    to: 0
  - range: {ref: '17', beg: 100, end: 100}
    alt: G
    to: 1
)";


    #define VERIFY_SNP(us) \
        REQUIRE((us).pos == range(1, 99, 100)); \
        REQUIRE((us).alleles.size() == 2);      \
        REQUIRE((us).alleles[0] == "A");        \
        REQUIRE((us).alleles[1] == "G");        \
        REQUIRE((us).unification.size() == 2);  \
<<<<<<< HEAD
        REQUIRE((us).unification[make_pair(range(1, 99, 100), "A")] == 0); \
        REQUIRE((us).unification[make_pair(range(1, 99, 100), "G")] == 1); \
=======
        REQUIRE((us).unification[allele(range(1, 99, 100), "A")] == 0); \
        REQUIRE((us).unification[allele(range(1, 99, 100), "G")] == 1); \
>>>>>>> 65acca68
        REQUIRE((us).observation_count.size() == 2); \
        REQUIRE((us).observation_count[0] == 100.0); \
        REQUIRE((us).observation_count[1] == 51.0);


    const char* del = 1 + R"(
range: {ref: '17', beg: 1000, end: 1001}
alleles: [AG, AC, C]
observation_count: [100, 50, 1]
unification:
  - range: {ref: '17', beg: 1000, end: 1001}
    alt: AG
    to: 0
  - range: {ref: '17', beg: 1000, end: 1001}
    alt: AC
    to: 1
  - range: {ref: '17', beg: 1000, end: 1001}
    alt: C
    to: 2
  - range: {ref: '17', beg: 1001, end: 1001}
    alt: C
    to: 1
)";

    #define VERIFY_DEL(us) \
        REQUIRE((us).pos == range(1, 999, 1001)); \
        REQUIRE((us).alleles.size() == 3);      \
        REQUIRE((us).alleles[0] == "AG");       \
        REQUIRE((us).alleles[1] == "AC");       \
        REQUIRE((us).alleles[2] == "C");        \
        REQUIRE((us).unification.size() == 4);  \
<<<<<<< HEAD
        REQUIRE((us).unification[make_pair(range(1, 999, 1001), "AG")] == 0); \
        REQUIRE((us).unification[make_pair(range(1, 999, 1001), "AC")] == 1); \
        REQUIRE((us).unification[make_pair(range(1, 999, 1001), "C")] == 2);  \
        REQUIRE((us).unification[make_pair(range(1, 1000, 1001), "C")] == 1);
=======
        REQUIRE((us).unification[allele(range(1, 999, 1001), "AG")] == 0); \
        REQUIRE((us).unification[allele(range(1, 999, 1001), "AC")] == 1); \
        REQUIRE((us).unification[allele(range(1, 999, 1001), "C")] == 2);  \
        REQUIRE((us).unification[allele(range(1, 1000, 1001), "C")] == 1);
>>>>>>> 65acca68
    
    SECTION("snp") {
        YAML::Node n = YAML::Load(snp);

        unified_site us(range(-1,-1,-1));
        Status s = unified_site_of_yaml(n, contigs, us);
        REQUIRE(s.ok());
        VERIFY_SNP(us);
    }

    SECTION("del") {
        YAML::Node n = YAML::Load(del);

        unified_site us(range(-1,-1,-1));
        Status s = unified_site_of_yaml(n, contigs, us);
        REQUIRE(s.ok());
        VERIFY_DEL(us);
    }
    
    SECTION("snp+del") {
        vector<YAML::Node> ns = YAML::LoadAll("---\n" + string(snp) + "\n---\n" + string(del) + "\n...");
        REQUIRE(ns.size() == 2);
        unified_site us(range(-1,-1,-1));
        Status s = unified_site_of_yaml(ns[0], contigs, us);
        REQUIRE(s.ok());
        VERIFY_SNP(us);
        s = unified_site_of_yaml(ns[1], contigs, us);
        REQUIRE(s.ok());
        VERIFY_DEL(us);
    }

    SECTION("optional ref") {
        const char* snp_opt = 1 + R"(
range: {ref: '17', beg: 100, end: 100}
alleles: [A, G]
observation_count: [100, 51]
unification:
  - range: {beg: 100, end: 100}
    alt: A
    to: 0
  - range: {beg: 100, end: 100}
    alt: G
    to: 1
)";
        YAML::Node n = YAML::Load(snp_opt);

        unified_site us(range(-1,-1,-1));
        Status s = unified_site_of_yaml(n, contigs, us);
        REQUIRE(s.ok());
        VERIFY_SNP(us);
    }

    SECTION("bogus range") {
        const char* snp_bogus = 1 + R"(
range: {ref: 'bogus', beg: 100, end: 100}
alleles: [A, G]
observation_count: [100, 51]
unification:
  - range: {beg: 100, end: 100}
    alt: A
    to: 0
  - range: {beg: 100, end: 100}
    alt: G
    to: 1
)";
        YAML::Node n = YAML::Load(snp_bogus);

        unified_site us(range(-1,-1,-1));
        REQUIRE(unified_site_of_yaml(n, contigs, us).bad());

        snp_bogus = 1 + R"(
range: 12345
alleles: [A, G]
observation_count: [100, 51]
unification:
  - range: {beg: 100, end: 100}
    alt: A
    to: 0
  - range: {beg: 100, end: 100}
    alt: G
    to: 1
)";
        n = YAML::Load(snp_bogus);
        REQUIRE(unified_site_of_yaml(n, contigs, us).bad());
    }

    SECTION("bogus alleles") {
        const char* snp_bogus = 1 + R"(
range: {ref: '17', beg: 100, end: 100}
alleles: [A]
observation_count: [100, 51]
unification:
  - range: {beg: 100, end: 100}
    alt: A
    to: 0
)";
        YAML::Node n = YAML::Load(snp_bogus);

        unified_site us(range(-1,-1,-1));
        REQUIRE(unified_site_of_yaml(n, contigs, us).bad());
    }

    SECTION("bogus unification") {
        const char* snp_bogus = 1 + R"(
range: {ref: '17', beg: 100, end: 100}
alleles: [A, G]
observation_count: [100, 51]
unification:
  - range: {ref: 'bogus', beg: 100, end: 100}
    alt: A
    to: 0
  - range: {beg: 100, end: 100}
    alt: G
    to: 1
)";
        YAML::Node n = YAML::Load(snp_bogus);

        unified_site us(range(-1,-1,-1));
        REQUIRE(unified_site_of_yaml(n, contigs, us).bad());

        snp_bogus = 1 + R"(
range: {ref: '17', beg: 100, end: 100}
alleles: [A, G]
observation_count: [100, 51]
unification:
  - range: {beg: 100, end: 100}
    alt: A
    to: 0
)";
        n = YAML::Load(snp_bogus);
        REQUIRE(unified_site_of_yaml(n, contigs, us).bad());
    }
}<|MERGE_RESOLUTION|>--- conflicted
+++ resolved
@@ -102,13 +102,8 @@
         REQUIRE((us).alleles[0] == "A");        \
         REQUIRE((us).alleles[1] == "G");        \
         REQUIRE((us).unification.size() == 2);  \
-<<<<<<< HEAD
-        REQUIRE((us).unification[make_pair(range(1, 99, 100), "A")] == 0); \
-        REQUIRE((us).unification[make_pair(range(1, 99, 100), "G")] == 1); \
-=======
         REQUIRE((us).unification[allele(range(1, 99, 100), "A")] == 0); \
         REQUIRE((us).unification[allele(range(1, 99, 100), "G")] == 1); \
->>>>>>> 65acca68
         REQUIRE((us).observation_count.size() == 2); \
         REQUIRE((us).observation_count[0] == 100.0); \
         REQUIRE((us).observation_count[1] == 51.0);
@@ -140,17 +135,10 @@
         REQUIRE((us).alleles[1] == "AC");       \
         REQUIRE((us).alleles[2] == "C");        \
         REQUIRE((us).unification.size() == 4);  \
-<<<<<<< HEAD
-        REQUIRE((us).unification[make_pair(range(1, 999, 1001), "AG")] == 0); \
-        REQUIRE((us).unification[make_pair(range(1, 999, 1001), "AC")] == 1); \
-        REQUIRE((us).unification[make_pair(range(1, 999, 1001), "C")] == 2);  \
-        REQUIRE((us).unification[make_pair(range(1, 1000, 1001), "C")] == 1);
-=======
         REQUIRE((us).unification[allele(range(1, 999, 1001), "AG")] == 0); \
         REQUIRE((us).unification[allele(range(1, 999, 1001), "AC")] == 1); \
         REQUIRE((us).unification[allele(range(1, 999, 1001), "C")] == 2);  \
         REQUIRE((us).unification[allele(range(1, 1000, 1001), "C")] == 1);
->>>>>>> 65acca68
     
     SECTION("snp") {
         YAML::Node n = YAML::Load(snp);

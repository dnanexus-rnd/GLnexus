--- conflicted
+++ resolved
@@ -131,11 +131,8 @@
     # Expect this function to be called only for rows with identical ranges
     assert(range(i_row) == range(t_row))
 
-<<<<<<< HEAD
     # Expect comparison for identical samples
     assert(i_row.samples == t_row.samples)
-=======
->>>>>>> 543b3923
     if (i_row.REF != t_row.REF):
         WARNING("Found differing ref! {0} {1}".format(i_row.REF, t_row.REF))
         return (i_row, t_row)
@@ -166,7 +163,6 @@
 
         n_present = sum([1 for row in (i_row, t_row) if format_f in row.FORMAT])
 
-        print "GOT ", n_present, " count for FORMAT FIELD ", format_f
         for (i_sample, t_sample) in zip(i_row.samples, t_row.samples):
 
             if not n_present:
